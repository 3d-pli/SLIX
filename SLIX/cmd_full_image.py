--- conflicted
+++ resolved
@@ -61,11 +61,7 @@
                                '. The parameters of those algorithms can be '
                                'set with additional parameters. For example'
                                ' --smoothing fourier 10 20 or '
-<<<<<<< HEAD
-                               ' --savgol 45 3')
-=======
                                ' --smoothing savgol 45 3')
->>>>>>> 37b2e958
     optional.add_argument('--disable_gpu',
                           action='store_false',
                           help='Use the CPU in combination with Numba instead '
