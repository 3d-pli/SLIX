import hashlib
from typing import List, Union, AbstractSet

import h5py
import numpy
import secrets
import getpass


class AttributeHandler:
    def __init__(self, dataset: h5py.Dataset):
        """
        Initialize the AttributeHandler with a already opened HDF5 dataset.
        This dataset will be used for all operations of this class.
        Args:
            dataset: h5py dataset
        """
        self.dataset: h5py.Dataset = dataset
        self.attrs: h5py.AttributeManager = dataset.attrs

    def does_attribute_exist(self, attribute_name: str) -> bool:
        """
        Check if the attribute already exists in the HDF5 dataset.
        This has to be done before doing any operations because
        writing to an HDF5 attribute without properly deleting it first
        can result in errors.
        Args:
            attribute_name: Name of the attribute you want to check in the
                            dataset.

        Returns: None

        """
        attribute_names: AbstractSet[str] = self.attrs.keys()
        return attribute_name in attribute_names

    def delete_attribute(self, attribute_name: str) -> None:
        """
        Delete an attribute from a HDF5 dataset.
        Args:
            attribute_name: Name of the attribute you want to delete in the
                            dataset.

        Returns: None

        """
        if self.does_attribute_exist(attribute_name):
            del self.attrs[attribute_name]
        else:
<<<<<<< HEAD
            print("Attribute %s was not deleted as it does not exist"
                  % {attribute_name})

    def get_attribute(self, attribute_name: str) -> \
            Union[str, float, int, bool, numpy.array]:
=======
            print("Attribute %s was not deleted as it does not "
                  "exist" % {attribute_name})

    def get_attribute(self, attribute_name: str) -> \
            Union[str, float, int, bool, numpy.array]:
        """
        Get an attribute from the HDF5 dataset.
        Args:
            attribute_name: Name of the attribute you want to get from the
                            dataset.

        Returns: Value from the dataset (string, float, int, bool
                 or numpy.array) if the attribute es present. Otherwise None
                 will be returned.
        """
>>>>>>> 6ecada00
        if not self.does_attribute_exist(attribute_name):
            print('Attribute %s does not exist!' % {attribute_name})
            return ""
        return self.attrs[attribute_name]

    def set_attribute(self, attribute_name: str,
<<<<<<< HEAD
                      value: Union[str, float, int, bool, numpy.ndarray])\
            -> None:
=======
                      value: Union[str, float, int, bool, numpy.array]) \
            -> None:
        """
        Set an attribute in the HDF5 dataset.
        Args:
            attribute_name: Name of the attribute you want to get from the
                            dataset.
            value: String, Float, Integer, Boolean or numpy array you
                   want to set in the HDF5 attribute.

        Returns: None

        """
>>>>>>> 6ecada00
        if self.does_attribute_exist(attribute_name):
            self.delete_attribute(attribute_name)

        self.attrs.create(attribute_name, value)

<<<<<<< HEAD
    def set_reference_modality_to(self,
                                  reference: "AttributeHandler") -> None:
        self.set_reference_modality_to([reference])

    def set_reference_modality_to(self,
                                  references: List["AttributeHandler"]) \
            -> None:
=======
    def set_reference_modality_to(self, reference: "AttributeHandler") -> None:
        """
        When SLIX generates an image based on a SLI measurement, the original
        HDF5 file can be saves as a reference for the future.
        This method adds the reference file and dataset to the output.
        However, the input HDF5 and dataset must contain an id attribute.
        Args:
            reference: Reference AttributeHandler containing the dataset of
                       the input file.

        Returns: None

        """
        self.set_reference_modality_to([reference])

    def set_reference_modality_to(self,
                                  references: List["AttributeHandler"]) -> None:
        """
        When SLIX generates an image based on a SLI measurement, the original
        HDF5 file can be saves as a reference for the future.
        This method adds the reference file and dataset to the output.
        However, the input HDF5 and dataset must contain an id attribute.
        Args:
            references: Reference list of AttributeHandlers
                        containing the dataset of the input file.

        Returns: None

        """
>>>>>>> 6ecada00
        ref_id: List[str] = []

        for reference in references:
            if reference.does_attribute_exist('id'):
                ref_id.append(reference.get_attribute('id'))
            else:
                print('Could not set reference_images because id is not '
                      'present in at least one dataset')
                return

        self.set_attribute('reference_images', ref_id)

    def add_creator(self) -> None:
        """
        Adds the creator of the HDF5 file to the dataset.
        Returns: None

        """
        creator: str = getpass.getuser()
        self.set_attribute('created_by', creator)

    def add_id(self) -> None:
        """
        Computes a unique ID that will be added to the dataset of the HDF5
        file. The ID is a sha256 hash containing some of the attributes
        as well as a 50 digit randomized prefix.
        Returns: None

        """
        hashstr: str = secrets.token_hex(50)

        attributes: list = ['brain_id', 'brain_part_id', 'section_id',
                            'image_modality', 'creation_time',
                            'created_by', 'software', 'software_revision',
                            'software_parameters']
        for attribute in attributes:
            hashstr: str = hashstr + self.get_attribute(attribute)

        print(hashstr)
        hash_obj: hashlib.sha256 = hashlib.sha256()
        hashstr: str = hashstr.encode('ascii')
        hash_obj.update(hashstr)
        self.set_attribute('id', hash_obj.hexdigest())

    def copy_all_attributes_to(self, dest: "AttributeHandler",
                               exceptions: List[str] = None) -> None:
<<<<<<< HEAD
=======
        """
        Copies all attributes from one AttributeHandler to another.
        Exceptions can be given in a list. In general, the following attributes
        will not be copied: "created_by", "creation_time", "id",
        "image_modality", "reference_images", "software", "software_revision",
        "software_parameters", "filename", "path", "scale"
        Args:
            dest: Destination where the attributes of this handler should be
                  copied to.
            exceptions: Exceptions in form of a list with strings.
                        Those attributes will not be copied when calling the
                        method.

        Returns: None

        """
>>>>>>> 6ecada00
        if exceptions is None:
            exceptions = []

        fixed_exceptions: List[str] = [
            # Attributes that MUST be manually set
            "created_by", "creation_time", "dashboard_id", "id",
            "image_modality", "reference_images",
            "software", "software_revision", "software_parameters",
            # Attributes set by DB software
            "filename", "path", "scale"
        ]

        attribute_names: AbstractSet[str] = self.attrs.keys()
        for attribute_name in attribute_names:
<<<<<<< HEAD
            if attribute_name not in fixed_exceptions and \
                    attribute_name not in exceptions:
=======
            if attribute_name not in fixed_exceptions \
                    and attribute_name not in exceptions:
>>>>>>> 6ecada00
                self.copy_attribute_to(dest, attribute_name)

    def copy_attributes_to(self, dest: "AttributeHandler",
                           attributes: List[str] = None) -> None:
<<<<<<< HEAD
=======
        """
        Copies given attributes from one AttributeHandler to another.
        Args:
            dest: Destination where the attributes of this handler should be
                  copied to.
            attributes: Attributes as a list of strings which will be copied.

        Returns: None

        """
>>>>>>> 6ecada00
        if attributes is None:
            return

        for attribute in attributes:
            self.copy_attribute_to(dest, attribute)

    def copy_attribute_to(self, dest: "AttributeHandler",
                          attribute_name: str) -> None:
<<<<<<< HEAD
=======
        """
        Copy a single attribute from one AttributeHandler to another.
        Args:
            dest: Destination where the attributes of this handler should be
                  copied to.
            attribute_name: Attribute name which will be copied.

        Returns: None

        """
>>>>>>> 6ecada00
        dest.set_attribute(attribute_name, self.get_attribute(attribute_name))<|MERGE_RESOLUTION|>--- conflicted
+++ resolved
@@ -47,13 +47,6 @@
         if self.does_attribute_exist(attribute_name):
             del self.attrs[attribute_name]
         else:
-<<<<<<< HEAD
-            print("Attribute %s was not deleted as it does not exist"
-                  % {attribute_name})
-
-    def get_attribute(self, attribute_name: str) -> \
-            Union[str, float, int, bool, numpy.array]:
-=======
             print("Attribute %s was not deleted as it does not "
                   "exist" % {attribute_name})
 
@@ -69,17 +62,12 @@
                  or numpy.array) if the attribute es present. Otherwise None
                  will be returned.
         """
->>>>>>> 6ecada00
         if not self.does_attribute_exist(attribute_name):
             print('Attribute %s does not exist!' % {attribute_name})
-            return ""
+            return None
         return self.attrs[attribute_name]
 
     def set_attribute(self, attribute_name: str,
-<<<<<<< HEAD
-                      value: Union[str, float, int, bool, numpy.ndarray])\
-            -> None:
-=======
                       value: Union[str, float, int, bool, numpy.array]) \
             -> None:
         """
@@ -93,21 +81,11 @@
         Returns: None
 
         """
->>>>>>> 6ecada00
         if self.does_attribute_exist(attribute_name):
             self.delete_attribute(attribute_name)
 
         self.attrs.create(attribute_name, value)
 
-<<<<<<< HEAD
-    def set_reference_modality_to(self,
-                                  reference: "AttributeHandler") -> None:
-        self.set_reference_modality_to([reference])
-
-    def set_reference_modality_to(self,
-                                  references: List["AttributeHandler"]) \
-            -> None:
-=======
     def set_reference_modality_to(self, reference: "AttributeHandler") -> None:
         """
         When SLIX generates an image based on a SLI measurement, the original
@@ -137,7 +115,6 @@
         Returns: None
 
         """
->>>>>>> 6ecada00
         ref_id: List[str] = []
 
         for reference in references:
@@ -174,18 +151,14 @@
                             'created_by', 'software', 'software_revision',
                             'software_parameters']
         for attribute in attributes:
-            hashstr: str = hashstr + self.get_attribute(attribute)
-
-        print(hashstr)
+            hashstr: str = hashstr + attribute
+
         hash_obj: hashlib.sha256 = hashlib.sha256()
-        hashstr: str = hashstr.encode('ascii')
         hash_obj.update(hashstr)
         self.set_attribute('id', hash_obj.hexdigest())
 
     def copy_all_attributes_to(self, dest: "AttributeHandler",
                                exceptions: List[str] = None) -> None:
-<<<<<<< HEAD
-=======
         """
         Copies all attributes from one AttributeHandler to another.
         Exceptions can be given in a list. In general, the following attributes
@@ -202,7 +175,6 @@
         Returns: None
 
         """
->>>>>>> 6ecada00
         if exceptions is None:
             exceptions = []
 
@@ -217,19 +189,12 @@
 
         attribute_names: AbstractSet[str] = self.attrs.keys()
         for attribute_name in attribute_names:
-<<<<<<< HEAD
-            if attribute_name not in fixed_exceptions and \
-                    attribute_name not in exceptions:
-=======
             if attribute_name not in fixed_exceptions \
                     and attribute_name not in exceptions:
->>>>>>> 6ecada00
                 self.copy_attribute_to(dest, attribute_name)
 
     def copy_attributes_to(self, dest: "AttributeHandler",
                            attributes: List[str] = None) -> None:
-<<<<<<< HEAD
-=======
         """
         Copies given attributes from one AttributeHandler to another.
         Args:
@@ -240,7 +205,6 @@
         Returns: None
 
         """
->>>>>>> 6ecada00
         if attributes is None:
             return
 
@@ -249,8 +213,6 @@
 
     def copy_attribute_to(self, dest: "AttributeHandler",
                           attribute_name: str) -> None:
-<<<<<<< HEAD
-=======
         """
         Copy a single attribute from one AttributeHandler to another.
         Args:
@@ -261,5 +223,4 @@
         Returns: None
 
         """
->>>>>>> 6ecada00
         dest.set_attribute(attribute_name, self.get_attribute(attribute_name))