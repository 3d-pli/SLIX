"""
Scattered Light Imaging ToolboX (SLIX) – an open-source Python package that allows a fully automated evaluation of SLI measurements and the generation of different parameter maps
"""
<<<<<<< HEAD
__version__ = '2.3.0'
=======
__version__ = '2.4.0-alpha0'
>>>>>>> 951de038
__all__ = ['toolbox', 'io', 'visualization', 'preparation',
           'attributemanager']

from . import toolbox, io, visualization, preparation, attributemanager<|MERGE_RESOLUTION|>--- conflicted
+++ resolved
@@ -1,11 +1,7 @@
 """
 Scattered Light Imaging ToolboX (SLIX) – an open-source Python package that allows a fully automated evaluation of SLI measurements and the generation of different parameter maps
 """
-<<<<<<< HEAD
-__version__ = '2.3.0'
-=======
 __version__ = '2.4.0-alpha0'
->>>>>>> 951de038
 __all__ = ['toolbox', 'io', 'visualization', 'preparation',
            'attributemanager']
 
