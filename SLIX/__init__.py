"""
Scattered Light Imaging ToolboX (SLIX) – an open-source Python package that allows a fully automated evaluation of SLI measurements and the generation of different parameter maps
"""
<<<<<<< HEAD
__version__ = '2.3.0-alpha1'
=======
__version__ = '2.2.1'
>>>>>>> a8976d25
__all__ = ['toolbox', 'io', 'visualization', 'preparation',
           'attributemanager', 'CPU', 'GPU']

from . import toolbox, io, visualization, preparation, attributemanager<|MERGE_RESOLUTION|>--- conflicted
+++ resolved
@@ -1,11 +1,7 @@
 """
 Scattered Light Imaging ToolboX (SLIX) – an open-source Python package that allows a fully automated evaluation of SLI measurements and the generation of different parameter maps
 """
-<<<<<<< HEAD
-__version__ = '2.3.0-alpha1'
-=======
-__version__ = '2.2.1'
->>>>>>> a8976d25
+__version__ = '2.3.0-alpha2'
 __all__ = ['toolbox', 'io', 'visualization', 'preparation',
            'attributemanager', 'CPU', 'GPU']
 
