<<<<<<< HEAD
try:
    try:
        import cupy
        cupy.empty(0)
        from SLIX.SLIX_GPU import toolbox as gpu_toolbox
    except cupy.cuda.runtime.CUDARuntimeError:
        pass
except ModuleNotFoundError:
    pass
from SLIX.SLIX_CPU import toolbox as cpu_toolbox


def peaks(image, use_gpu=True, return_numpy=True):
    if use_gpu:
        return gpu_toolbox.peaks(image, return_numpy)
    else:
        return cpu_toolbox.peaks(image)

=======
import multiprocessing

import nibabel
import numpy
import pymp
import tifffile
import tqdm
import time
from scipy.signal import peak_widths, savgol_filter, find_peaks, peak_prominences

pymp.config.nested = True

# DEFAULT PARAMETERS
BACKGROUND_COLOR = -1
CPU_COUNT = min(16, multiprocessing.cpu_count())
MAX_DISTANCE_FOR_CENTROID_ESTIMATION = 2

NUMBER_OF_SAMPLES = 100
TARGET_PEAK_HEIGHT = 0.94
TARGET_PROMINENCE = 0.08


def all_peaks(line_profile, cut_edges=True):
    """
    Detect all peaks from a given line profile in an SLI measurement. Peaks will not be filtered in any way.
    To detect only significant peaks, use the 'peak_positions' method and apply thresholds.

    Parameters
    ----------
    line_profile: 1D-NumPy array with all intensity values of a single image pixel in the stack.
    cut_edges: If True, only consider peaks within the second third of all detected peaks.

    Returns
    -------
    List with the positions of all detected peaks.
    """
    number_of_measurements = line_profile.shape[0] // 2

    # Generate peaks
    maxima, _ = find_peaks(line_profile)

    # Only consider peaks which are in bounds
    if cut_edges:
        maxima = maxima[(maxima >= number_of_measurements // 2) & (maxima <= len(line_profile) -
                                                                   number_of_measurements // 2)]
        # Filter double peak
        if numpy.all(numpy.isin([number_of_measurements // 2,
                                 len(line_profile) - number_of_measurements // 2], maxima)):
            maxima = maxima[1:]

    return maxima


def num_peaks_image(roiset, low_prominence=TARGET_PROMINENCE, high_prominence=numpy.inf, cut_edges=True):
    """
    Calculate the number of peaks from each line profile in an SLI image series by detecting all peaks and applying thresholds to
    remove unwanted peaks.

    Parameters
    ----------
    roiset: Full SLI measurement (series of images) which is prepared for the pipeline using the SLIX toolbox methods.
    low_prominence: Lower prominence bound for detecting a peak.
    high_prominence: Higher prominence bound for detecting a peak.
    cut_edges: If True, only consider peaks within the second third of all detected peaks.

    Returns
    -------
    NumPy array where each entry corresponds to the number of detected peaks within the first dimension of the SLI image series.
    """
    return_value = pymp.shared.array((roiset.shape[0], 1), dtype=numpy.int32)
    pbar = tqdm.tqdm(total=len(roiset), desc='Number of peaks')
    number_of_finished_pixels = pymp.shared.array(CPU_COUNT, dtype=numpy.long)
    last_sum_of_finished_pixels = 0
    active_cores = pymp.shared.array(CPU_COUNT, dtype=numpy.bool)
    active_cores[:] = True

    with pymp.Parallel(CPU_COUNT) as p:
        number_of_finished_pixels[p.thread_num] = 0
        for i in p.range(0, len(roiset)):
            roi = roiset[i]
            peaks = all_peaks(roi, cut_edges)
            return_value[i] = len(accurate_peak_positions(peaks, roi, low_prominence, high_prominence, False))
            number_of_finished_pixels[p.thread_num] += 1
            if p.thread_num == 0 and number_of_finished_pixels[p.thread_num] % 1000 == 0:
                sum_of_finished_pixels = numpy.sum(number_of_finished_pixels)
                pbar.update(sum_of_finished_pixels - last_sum_of_finished_pixels)
                last_sum_of_finished_pixels = sum_of_finished_pixels
        # When one core has finished, mark it. As long as not all threads are finished continue to update the
        # progress bar.
        active_cores[p.thread_num] = False
        if p.thread_num == 0:
            while numpy.any(active_cores == True):
                time.sleep(0.5)
                sum_of_finished_pixels = numpy.sum(number_of_finished_pixels)
                pbar.update(sum_of_finished_pixels - last_sum_of_finished_pixels)
                last_sum_of_finished_pixels = sum_of_finished_pixels
            pbar.close()
    return return_value


def accurate_peak_positions(peak_positions, line_profile, low_prominence=TARGET_PROMINENCE, high_prominence=numpy.inf,
                            centroid_calculation=True):
    """
    Post-processing method after peaks have been calculated using the 'all_peaks' method. The peak are filtered based
    on their peak prominence. Additionally, peak positions can be corrected by applying centroid corrections based on the
    line profile.

    Parameters
    ----------
    peak_positions: Detected peak positions of the 'all_peaks' method.
    line_profile: Original line profile used to detect all peaks. This array will be further
    analyzed to better determine the peak positions.
    low_prominence: Lower prominence bound for detecting a peak.
    high_prominence: Higher prominence bound for detecting a peak.
    centroid_calculation: Use centroid calculation to better determine the peak position regardless of the number of
    measurements / illumination angles used.

    Returns
    -------
    NumPy array with the positions of all detected peaks.
    """
    n_roi = normalize(line_profile)
    peak_prominence = numpy.array(peak_prominences(n_roi, peak_positions)[0])
    selected_peaks = peak_positions[(peak_prominence > low_prominence) & (peak_prominence < high_prominence)]

    if centroid_calculation:
        return centroid_correction(n_roi, selected_peaks, low_prominence, high_prominence)

    return selected_peaks


def peakdistance(peak_positions, number_of_measurements):
    """
    Calculate the mean peak distance in degrees between two corresponding peaks within a line profile.

    Parameters
    ----------
    peak_positions: Detected peak positions of the 'all_peaks' method.
    number_of_measurements: Number of images in the SLI image stack, i.e. the number of points in one
    line profile.

    Returns
    -------
    Floating point value containing the mean peak distance of the line profile in degrees.
    """
    # Scale peaks correctly for direction
    peak_positions = (peak_positions - number_of_measurements // 2) * (360.0 / number_of_measurements)
    num_peaks = len(peak_positions)

    # Compute peak distance for curves with 1-2 detected peaks
    if num_peaks == 1:  # distance for one peak = 0
        return 0
    if num_peaks >= 2 and num_peaks % 2 == 0:
        distances = numpy.abs(peak_positions[::2] - peak_positions[1::2])
        dist = distances.mean()
        if dist > 180:
            dist = 360 - dist
        return dist
    else:
        return BACKGROUND_COLOR


def peakdistance_image(roiset, low_prominence=TARGET_PROMINENCE, high_prominence=numpy.inf, cut_edges=True,
                       centroid_calculation=True):
    """
    Calculate the mean peak distance in degrees between two corresponding peaks for each line profile in an SLI image
    series.
    Note: Please do not use this method when evaluating many line profiles while generating most if not all of the
    parameter maps. In this case, it is faster to write a simple pipeline as seen in 'SLIXParameterGenerator'.

    Parameters
    ----------
    roiset: Full SLI measurement (series of images) which is prepared for the pipeline using the SLIX toolbox methods.
    low_prominence: Lower prominence bound for detecting a peak.
    high_prominence: Higher prominence bound for detecting a peak.
    cut_edges: If True, only consider peaks within the second third of all detected peaks.
    centroid_calculation: Use centroid calculation to better determine the peak position regardless of the number of
    measurements / illumination angles used.

    Returns
    -------
    NumPy array of floating point values containing the mean peak distance of the line profiles in degrees.
    """
    return_value = pymp.shared.array((roiset.shape[0], 1), dtype=numpy.float)
    pbar = tqdm.tqdm(total=len(roiset), desc='Peak distance')
    number_of_finished_pixels = pymp.shared.array(CPU_COUNT, dtype=numpy.long)
    last_sum_of_finished_pixels = 0
    active_cores = pymp.shared.array(CPU_COUNT, dtype=numpy.bool)
    active_cores[:] = True

    with pymp.Parallel(CPU_COUNT) as p:
        number_of_finished_pixels[p.thread_num] = 0
        for i in p.range(0, len(roiset)):
            roi = roiset[i]
            peaks = all_peaks(roi, cut_edges)
            peaks = accurate_peak_positions(peaks, roi, low_prominence, high_prominence, centroid_calculation)
            return_value[i] = peakdistance(peaks, len(roi))

            number_of_finished_pixels[p.thread_num] += 1
            if p.thread_num == 0 and number_of_finished_pixels[p.thread_num] % 1000 == 0:
                sum_of_finished_pixels = numpy.sum(number_of_finished_pixels)
                pbar.update(sum_of_finished_pixels - last_sum_of_finished_pixels)
                last_sum_of_finished_pixels = sum_of_finished_pixels
        # When one core has finished, mark it. As long as not all threads are finished continue to update the
        # progress bar.
        active_cores[p.thread_num] = False
        if p.thread_num == 0:
            while numpy.any(active_cores == True):
                time.sleep(0.5)
                sum_of_finished_pixels = numpy.sum(number_of_finished_pixels)
                pbar.update(sum_of_finished_pixels - last_sum_of_finished_pixels)
                last_sum_of_finished_pixels = sum_of_finished_pixels
            pbar.close()
    return return_value


def prominence(peak_positions, line_profile):
    """
    Calculate the mean peak prominence of all given peak positions within a line profile. The line profile will be
    normalized by dividing the line profile through its mean value. Therefore, values above 1 are possible.

    Parameters
    ----------
    peak_positions: Detected peak positions of the 'all_peaks' method.
    line_profile: Original line profile used to detect all peaks. This array will be further
    analyzed to better determine the peak positions.

    Returns
    -------
    Floating point value containing the mean peak prominence of the line profile in degrees.
    """
    num_peaks = len(peak_positions)
    prominence_roi = normalize(line_profile, kind_of_normalization=1)
    return 0 if num_peaks == 0 else numpy.mean(peak_prominences(prominence_roi, peak_positions)[0])


def prominence_image(roiset, low_prominence=TARGET_PROMINENCE, high_prominence=numpy.inf, cut_edges=True):
    """
    Calculate the mean peak prominence of all given peak positions for each line profile in an SLI image series. Each
    line profile will be normalized by dividing the line profile through its mean value. Therefore, values above 1 are
    possible.
    Note: Please do not use this method when evaluating many line profiles while generating most if not all of the
    parameter maps. In this case, it is faster to write a simple pipeline as seen in 'SLIXParameterGenerator'.

    Parameters
    ----------
    roiset: Full SLI measurement (series of images) which is prepared for the pipeline using the SLIX toolbox methods.
    low_prominence: Lower prominence bound for detecting a peak.
    high_prominence: Higher prominence bound for detecting a peak.
    cut_edges: If True, only consider peaks within the second third of all detected peaks.

    Returns
    -------
    NumPy array where each entry corresponds to the mean peak prominence of the line profile.
    """
    return_value = pymp.shared.array((roiset.shape[0], 1), dtype=numpy.float)
    pbar = tqdm.tqdm(total=len(roiset), desc='Peak prominence')
    number_of_finished_pixels = pymp.shared.array(CPU_COUNT, dtype=numpy.long)
    last_sum_of_finished_pixels = 0
    active_cores = pymp.shared.array(CPU_COUNT, dtype=numpy.bool)
    active_cores[:] = True

    with pymp.Parallel(CPU_COUNT) as p:
        number_of_finished_pixels[p.thread_num] = 0
        for i in p.range(0, len(roiset)):
            roi = roiset[i]
            peaks = all_peaks(roi, cut_edges)
            peaks = accurate_peak_positions(peaks, roi, low_prominence, high_prominence, False)
            return_value[i] = prominence(peaks, roi)
            number_of_finished_pixels[p.thread_num] += 1
            if p.thread_num == 0 and number_of_finished_pixels[p.thread_num] % 1000 == 0:
                sum_of_finished_pixels = numpy.sum(number_of_finished_pixels)
                pbar.update(sum_of_finished_pixels - last_sum_of_finished_pixels)
                last_sum_of_finished_pixels = sum_of_finished_pixels
        # When one core has finished, mark it. As long as not all threads are finished continue to update the
        # progress bar.
        active_cores[p.thread_num] = False
        if p.thread_num == 0:
            while numpy.any(active_cores == True):
                time.sleep(0.5)
                sum_of_finished_pixels = numpy.sum(number_of_finished_pixels)
                pbar.update(sum_of_finished_pixels - last_sum_of_finished_pixels)
                last_sum_of_finished_pixels = sum_of_finished_pixels
            pbar.close()
    return return_value
>>>>>>> f022c0ec

def direction(peak_image, centroids, number_of_directions=3, use_gpu=True, return_numpy=True):
    if use_gpu:
        return gpu_toolbox.direction(peak_image, centroids, number_of_directions, return_numpy)
    else:
<<<<<<< HEAD
        return cpu_toolbox.direction(peak_image, number_of_directions)


def peak_distance(peak_image, centroids, use_gpu=True, return_numpy=True):
    if use_gpu:
        return gpu_toolbox.peak_distance(peak_image, centroids, return_numpy)
    else:
        return cpu_toolbox.peak_distance(peak_image)


def mean_peak_distance(peak_image, centroids, use_gpu=True, return_numpy=True):
    if use_gpu:
        return gpu_toolbox.mean_peak_distance(peak_image, centroids, return_numpy)
    else:
        return cpu_toolbox.mean_peak_distance(peak_image)
=======
        return 0


def peakwidth_image(roiset, low_prominence=TARGET_PROMINENCE, high_prominence=numpy.inf, cut_edges=True):
    """
    Note: Please do not use this method when evaluating many line profiles while generating most if not all of the
    parameter maps. In this case, it is faster to write a simple pipeline as seen in 'SLIXParameterGenerator'.

    Parameters
    ----------
    roiset: Full SLI measurement (series of images) which is prepared for the pipeline using the SLIX toolbox methods.
    low_prominence: Lower prominence bound for detecting a peak.
    high_prominence: Higher prominence bound for detecting a peak.
    cut_edges: If True, only consider peaks within the second third of all detected peaks.

    Returns
    -------
    NumPy array where each entry corresponds to the mean peak width of the line profile.
    """
    return_value = pymp.shared.array((roiset.shape[0], 1), dtype=numpy.float)
    pbar = tqdm.tqdm(total=len(roiset), desc='Peak width')
    number_of_finished_pixels = pymp.shared.array(CPU_COUNT, dtype=numpy.long)
    last_sum_of_finished_pixels = 0
    active_cores = pymp.shared.array(CPU_COUNT, dtype=numpy.bool)
    active_cores[:] = True

    with pymp.Parallel(CPU_COUNT) as p:
        number_of_finished_pixels[p.thread_num] = 0
        for i in p.range(0, len(roiset)):
            roi = roiset[i]
            peaks = all_peaks(roi, cut_edges)
            peaks = accurate_peak_positions(peaks, roi, low_prominence, high_prominence, False)
            return_value[i] = peakwidth(peaks, roi, len(roi) // 2)
            number_of_finished_pixels[p.thread_num] += 1
            if p.thread_num == 0 and number_of_finished_pixels[p.thread_num] % 1000 == 0:
                sum_of_finished_pixels = numpy.sum(number_of_finished_pixels)
                pbar.update(sum_of_finished_pixels - last_sum_of_finished_pixels)
                last_sum_of_finished_pixels = sum_of_finished_pixels
        # When one core has finished, mark it. As long as not all threads are finished continue to update the
        # progress bar.
        active_cores[p.thread_num] = False
        if p.thread_num == 0:
            while numpy.any(active_cores == True):
                time.sleep(0.5)
                sum_of_finished_pixels = numpy.sum(number_of_finished_pixels)
                pbar.update(sum_of_finished_pixels - last_sum_of_finished_pixels)
                last_sum_of_finished_pixels = sum_of_finished_pixels
            pbar.close()
    return return_value


def crossing_direction(peak_positions, number_of_measurements):
    """
    Calculate up to three direction angles based on the given peak positions. If more than six peaks are present, no
    direction angle will be calculated to avoid errors. This will result in a direction angle of BACKGROUND_COLOR.
    The peak positions are determined by the position of the corresponding peak pairs (i.e. 6 peaks: 1+4, 2+5, 3+6).
    If two peaks are too far away or too near (outside of 180°±35°), the direction angle will be considered as invalid,
    resulting in a direction angle of BACKGROUND_COLOR.

    Parameters
    ----------
    peak_positions: Detected peak positions of the 'all_peaks' method.
    number_of_measurements: Number of measurements during a full SLI measurement, i.e. the number of points in the line
    profile.

    Returns
    -------
    NumPy array with the shape (3,) containing up to three direction angles. If a direction angle is invalid or missing,
    the array entry will be BACKGROUND_COLOR instead.
    """
    num_peaks = len(peak_positions)
    # Scale peaks correctly for direction
    peak_positions = (peak_positions - number_of_measurements // 2) * (360.0 / number_of_measurements)
    # Change behaviour based on amount of peaks (steep, crossing, ...)
    ret_val = numpy.full(3, BACKGROUND_COLOR, dtype=numpy.float)

    if num_peaks == 1:
        ret_val[0] = (270.0 - peak_positions[0]) % 180
    elif num_peaks % 2 == 0 and num_peaks <= 6:
        ret_val[:num_peaks // 2] = (270.0 - ((peak_positions[num_peaks // 2:] +
                                              peak_positions[:num_peaks // 2]) / 2.0)) % 180
        if num_peaks > 2:
            distances = peak_positions[num_peaks // 2:] - peak_positions[:num_peaks // 2]
            ret_val[:len(distances)][numpy.abs(distances - 180) > 35] = BACKGROUND_COLOR
    return ret_val


def crossing_direction_image(roiset, low_prominence=TARGET_PROMINENCE, high_prominence=numpy.inf, cut_edges=True):
    """
    Calculate up to three direction angles based on the given peak positions. If more than six peaks are present, no
    direction angle will be calculated to avoid errors. This will result in a direction angle of BACKGROUND_COLOR.
    The peak positions are determined by the position of the corresponding peak pairs (i.e. 6 peaks: 1+4, 2+5, 3+6).
    If two peaks are too far away or too near (outside of 180°±35°), the direction angle will be considered as invalid,
    resulting in a direction angle of BACKGROUND_COLOR.
    Note: Please do not use this method when evaluating many line profiles while generating most if not all of the
    parameter maps. In this case, it is faster to write a simple pipeline as seen in 'SLIXParameterGenerator'.

    Parameters
    ----------
    roiset: Full SLI measurement (image series) which is prepared for the pipeline using the SLIX toolbox methods.
    low_prominence: Lower prominence bound for detecting a peak.
    high_prominence: Higher prominence bound for detecting a peak.
    cut_edges: If True, only consider peaks within the second third of all detected peaks.

    Returns
    -------
    NumPy array with the shape (x, 3) containing up to three direction angles. 
    x equals the number of pixels of the SLI image series. If a direction angle is invalid or missing, the array entry
    will be BACKGROUND_COLOR instead.

    """
    return_value = pymp.shared.array((roiset.shape[0], 3), dtype=numpy.float)
    pbar = tqdm.tqdm(total=len(roiset), desc='Direction')
    number_of_finished_pixels = pymp.shared.array(CPU_COUNT, dtype=numpy.long)
    last_sum_of_finished_pixels = 0
    active_cores = pymp.shared.array(CPU_COUNT, dtype=numpy.bool)
    active_cores[:] = True

    with pymp.Parallel(CPU_COUNT) as p:
        number_of_finished_pixels[p.thread_num] = 0
        for i in p.range(0, len(roiset)):
            roi = roiset[i]
            peaks = all_peaks(roi, cut_edges)
            peaks = accurate_peak_positions(peaks, roi, low_prominence, high_prominence)
            return_value[i, :] = crossing_direction(peaks, len(roi) // 2)
            number_of_finished_pixels[p.thread_num] += 1
            if p.thread_num == 0 and number_of_finished_pixels[p.thread_num] % 1000 == 0:
                sum_of_finished_pixels = numpy.sum(number_of_finished_pixels)
                pbar.update(sum_of_finished_pixels - last_sum_of_finished_pixels)
                last_sum_of_finished_pixels = sum_of_finished_pixels
        # When one core has finished, mark it. As long as not all threads are finished continue to update the
        # progress bar.
        active_cores[p.thread_num] = False
        if p.thread_num == 0:
            while numpy.any(active_cores == True):
                time.sleep(0.5)
                sum_of_finished_pixels = numpy.sum(number_of_finished_pixels)
                pbar.update(sum_of_finished_pixels - last_sum_of_finished_pixels)
                last_sum_of_finished_pixels = sum_of_finished_pixels
            pbar.close()
    return return_value


def non_crossing_direction(peak_positions, number_of_measurements):
    """
    Calculate one direction angle based on the given peak positions. If more than two peaks are present, no
    direction angle will be calculated to avoid errors. This will result in a direction angle of BACKGROUND_COLOR.
    The direction angle is determined by the mid position between two peaks.

    Parameters
    ----------
    peak_positions: Detected peak positions of the 'all_peaks' method.
    number_of_measurements: Number of images in an SLI image stack, i.e. the number of points in the line
    profile.

    Returns
    -------
    Floating point value containing the direction angle in degrees.
    If a direction angle is invalid or missing, the returned value will be BACKGROUND_COLOR instead.
    """
    num_peaks = len(peak_positions)
    # Scale peaks correctly for direction
    peak_positions = (peak_positions - number_of_measurements // 2) * (360.0 / number_of_measurements)
    # Change behaviour based on amount of peaks (steep, crossing, ...)
    if num_peaks == 1:
        return (270 - peak_positions[0]) % 180
    elif num_peaks == 2:
        return (270 - ((peak_positions[1] + peak_positions[0]) / 2.0)) % 180
    else:
        return BACKGROUND_COLOR


def non_crossing_direction_image(roiset, low_prominence=TARGET_PROMINENCE, high_prominence=numpy.inf, cut_edges=True):
    """
    Calculate one direction angle based on the given peak positions. If more than two peaks are present, no
    direction angle will be calculated to avoid errors. This will result in a direction angle of BACKGROUND_COLOR.
    The direction angle is determined by the mid position between two peaks.
    Note: Please do not use this method when evaluating many line profiles while generating most if not all of the
    parameter maps. In this case, it is faster to write a simple pipeline as seen in SLIXParameterGenerator.

    Parameters
    ----------
    roiset: Full SLI measurement (image series) which is prepared for the pipeline using the SLIX toolbox methods.
    low_prominence: Lower prominence bound for detecting a peak.
    high_prominence: Higher prominence bound for detecting a peak.
    cut_edges: If True, only consider peaks within the second third of all detected peaks.

    Returns
    -------
    NumPy array of floating point values containing the direction angle in degree.
    If a direction angle is invalid or missing, the returned value will be BACKGROUND_COLOR instead.
    """
    return_value = pymp.shared.array((roiset.shape[0], 1), dtype=numpy.float)
    pbar = tqdm.tqdm(total=len(roiset), desc='Non crossing direction')
    number_of_finished_pixels = pymp.shared.array(CPU_COUNT, dtype=numpy.long)
    last_sum_of_finished_pixels = 0
    active_cores = pymp.shared.array(CPU_COUNT, dtype=numpy.bool)
    active_cores[:] = True

    with pymp.Parallel(CPU_COUNT) as p:
        number_of_finished_pixels[p.thread_num] = 0
        for i in p.range(0, len(roiset)):
            roi = roiset[i]
            peaks = all_peaks(roi, cut_edges)
            peaks = accurate_peak_positions(peaks, roi, low_prominence, high_prominence)
            return_value[i] = non_crossing_direction(peaks, len(roi) // 2)
            number_of_finished_pixels[p.thread_num] += 1
            if p.thread_num == 0 and number_of_finished_pixels[p.thread_num] % 1000 == 0:
                sum_of_finished_pixels = numpy.sum(number_of_finished_pixels)
                pbar.update(sum_of_finished_pixels - last_sum_of_finished_pixels)
                last_sum_of_finished_pixels = sum_of_finished_pixels
        # When one core has finished, mark it. As long as not all threads are finished continue to update the
        # progress bar.
        active_cores[p.thread_num] = False
        if p.thread_num == 0:
            while numpy.any(active_cores == True):
                time.sleep(0.5)
                sum_of_finished_pixels = numpy.sum(number_of_finished_pixels)
                pbar.update(sum_of_finished_pixels - last_sum_of_finished_pixels)
                last_sum_of_finished_pixels = sum_of_finished_pixels
            pbar.close()
    return return_value


def create_sampling(line_profile, peak_positions, left_bound, right_bound, target_peak_height,
                    number_of_samples=NUMBER_OF_SAMPLES):
    """
    Parameters
    ----------
    line_profile: Original line profile used to detect all peaks. This array will be further
    analyzed to better determine the peak positions.
    peak_positions: Detected peak positions of the 'all_peaks' method.
    left_bound: Left bound for linear interpolation.
    right_bound: Right bound for linear interpolation.
    target_peak_height: Targeted peak height for centroid calculation.
    number_of_samples: Number of samples used for linear interpolation.

    Returns
    -------
    Linear interpolated array, new left bound, new right bound for centroid calculation.

    """
    sampling = numpy.interp(numpy.arange(left_bound - 1, right_bound + 1, 1 / NUMBER_OF_SAMPLES),
                            numpy.arange(left_bound - 1, right_bound + 1), line_profile[left_bound - 1:right_bound + 1])
    if line_profile[left_bound] > target_peak_height:
        _left_bound = number_of_samples
    else:
        choices = numpy.argwhere(sampling[:(peak_positions - left_bound + 1) * number_of_samples] < target_peak_height)
        if len(choices) > 0:
            _left_bound = choices.max()
        else:
            _left_bound = number_of_samples
    if line_profile[right_bound] > target_peak_height:
        _right_bound = len(sampling) - number_of_samples
    else:
        choices = numpy.argwhere(sampling[(peak_positions - left_bound + 1) * number_of_samples:] < target_peak_height)
        if len(choices) > 0:
            _right_bound = (peak_positions - left_bound + 1) * number_of_samples + choices.min()
        else:
            _right_bound = len(sampling) - number_of_samples

    return sampling, _left_bound, _right_bound


def centroid_correction(line_profile, peak_positions, low_prominence=TARGET_PROMINENCE, high_prominence=numpy.inf):
    """
    Correct peak positions from a line profile by looking at only the peak with a given threshold using a centroid
    calculation. If a minimum is found in the considered interval, this minimum will be used as the limit instead.
    The range for the peak correction is limited by MAX_DISTANCE_FOR_CENTROID_ESTIMATION.

    Parameters
    ----------
    line_profile: Original line profile used to detect all peaks. This array will be further
    analyzed to better determine the peak positions.
    peak_positions: Detected peak positions of the 'all_peaks' method.
    low_prominence: Lower prominence bound for detecting a peak.
    high_prominence: Higher prominence bound for detecting a peak.

    Returns
    -------
    NumPy array with the positions of all detected peak positions corrected with the centroid calculation.
    """
    reverse_roi = -1 * line_profile
    minima, _ = find_peaks(reverse_roi, prominence=(low_prominence, high_prominence))
    centroid_maxima = peak_positions.copy().astype('float32')

    for i in range(peak_positions.shape[0]):
        peak = peak_positions[i]
        target_peak_height = line_profile[peak_positions[i]] - line_profile[peak_positions].max() * \
                             (1 - TARGET_PEAK_HEIGHT)
        minima_distances = peak - minima

        left_position = right_position = peak

        # Check for minima in left and set left position accordingly
        target_distances = (minima_distances <= MAX_DISTANCE_FOR_CENTROID_ESTIMATION) & (minima_distances > 0)
        if target_distances.any():
            left_position = peak - minima_distances[target_distances].min()
        # Look for peak height
        below_target_peak_height = numpy.argwhere(
            line_profile[peak - MAX_DISTANCE_FOR_CENTROID_ESTIMATION: peak] < target_peak_height)
        if len(below_target_peak_height) > 0:
            below_target_peak_height = below_target_peak_height.max()
            temp_left_position = peak - MAX_DISTANCE_FOR_CENTROID_ESTIMATION + below_target_peak_height
            if temp_left_position < left_position:
                left_position = temp_left_position
        else:
            temp_left_position = peak - MAX_DISTANCE_FOR_CENTROID_ESTIMATION
            if temp_left_position < left_position:
                left_position = temp_left_position

        # Repeat for right bound
        target_distances = (minima_distances >= -MAX_DISTANCE_FOR_CENTROID_ESTIMATION) & (minima_distances < 0)
        if target_distances.any():
            right_position = peak - minima_distances[target_distances].min()
        # Look for 80% of the peak height
        below_target_peak_height = numpy.argwhere(
            line_profile[peak: peak + MAX_DISTANCE_FOR_CENTROID_ESTIMATION] < target_peak_height)
        if len(below_target_peak_height) > 0:
            below_target_peak_height = below_target_peak_height.min()
            temp_right_position = peak + MAX_DISTANCE_FOR_CENTROID_ESTIMATION - below_target_peak_height
            if temp_right_position > right_position:
                right_position = temp_right_position
        else:
            temp_right_position = peak + MAX_DISTANCE_FOR_CENTROID_ESTIMATION
            if temp_right_position > right_position:
                right_position = temp_right_position

        sampling, left_bound, right_bound = create_sampling(line_profile, peak, left_position, right_position,
                                                            target_peak_height)
        integer_left_pos = (left_position - 1) + 1 / NUMBER_OF_SAMPLES * left_bound
        integer_right_pos = (left_position - 1) + 1 / NUMBER_OF_SAMPLES * right_bound
        # Move at max one step size on the x-coordinate axis to the left or right to prevent too much movement
        centroid = numpy.sum(numpy.arange(integer_left_pos, integer_right_pos - 1e-10, 0.01) *
                             sampling[left_bound:right_bound]) / numpy.sum(sampling[left_bound:right_bound])
        if numpy.abs(centroid - peak) > 1:
            centroid = peak + numpy.sign(centroid - peak)
        centroid_maxima[i] = centroid
>>>>>>> f022c0ec


<<<<<<< HEAD
def peak_prominence(image, peak_image=None, kind_of_normalization=0, use_gpu=True, return_numpy=True):
    if use_gpu:
        return gpu_toolbox.peak_prominence(image, peak_image, kind_of_normalization, return_numpy)
    else:
        return cpu_toolbox.peak_prominence(image, peak_image, kind_of_normalization)
=======

def read_image(FILEPATH):
    """
    Reads image file and returns it.
    Supported file formats: NIfTI, Tiff.

    Arguments:
        FILEPATH: Path to image

    Returns:
        numpy.array: Image with shape [x, y, z] where [x, y] is the size of a single image and z specifies the number
                     of measurements
    """
    # Load NIfTI dataset
    if FILEPATH.endswith('.nii'):
        data = nibabel.load(FILEPATH).get_fdata()
        data = numpy.squeeze(numpy.swapaxes(data, 0, 1))
    elif FILEPATH.endswith('.tif') or FILEPATH.endswith('.tiff'):
        data = tifffile.imread(FILEPATH)
        data = numpy.squeeze(numpy.moveaxis(data, 0, -1))
    else:
        raise ValueError('Datatype not supported. Expected .nii or .tiff/.tif file with three dimensions.')
    if len(data.shape) < 3:
        raise ValueError('Datatype not supported. Expected .nii or .tiff/.tif file with three dimensions.')

    return data


def create_background_mask(IMAGE, threshold=10):
    """
    Creates a background mask by setting all image pixels with low scattering signals to zero. As all background pixels are near zero for all images in the SLI image stack, this method should remove most of the background allowing for better approximations using the
    available features. It is advised to use this function.

    Arguments:
        IMAGE: 2D/3D-image containing the z-axis in the last dimension

    Keyword Arguments:
        threshold: Threshhold for mask creation (default: {10})

    Returns:
        numpy.array: 1D/2D-image which masks the background as True and foreground as False
    """
    mask = numpy.max(IMAGE < threshold, axis=-1)
    return mask


def create_roiset(IMAGE, ROISIZE=1, extend=True):
    """
    Create roi set of the given image by creating an image containing the average value of pixels within the
    specified ROISIZE. The returned image will have twice the size in the third axis as the both halfs will be doubled
    for the peak detection.

    Arguments:
        IMAGE: Image containing multiple images in a 3D-stack
        ROISIZE: Size in pixels which are used to create the region of interest image
>>>>>>> f022c0ec


def mean_peak_prominence(image, peak_image=None, kind_of_normalization=0, use_gpu=True, return_numpy=True):
    if use_gpu:
        return gpu_toolbox.mean_peak_prominence(image, peak_image, kind_of_normalization, return_numpy)
    else:
        return cpu_toolbox.mean_peak_prominence(image, peak_image, kind_of_normalization)


def peak_width(image, peak_image=None, target_height=0.5, use_gpu=True, return_numpy=True):
    if use_gpu:
        return gpu_toolbox.peak_width(image, peak_image, target_height, return_numpy=return_numpy)
    else:
        return cpu_toolbox.peak_width(image, peak_image, target_height)


def mean_peak_width(image, peak_image=None, target_height=0.5, use_gpu=True, return_numpy=True):
    if use_gpu:
        return gpu_toolbox.mean_peak_width(image, peak_image, target_height, return_numpy=return_numpy)
    else:
        return cpu_toolbox.mean_peak_width(image, peak_image, target_height)


def centroid_correction(image, peak_image, low_prominence=cpu_toolbox.TARGET_PROMINENCE, high_prominence=None,
                        use_gpu=True, return_numpy=True):
    if use_gpu:
        return gpu_toolbox.centroid_correction(image, peak_image, low_prominence, high_prominence, return_numpy)
    else:
        return cpu_toolbox.centroid_correction(image, peak_image, low_prominence, high_prominence)


<<<<<<< HEAD
def unit_vectors(direction, use_gpu=True, return_numpy=True):
    pass
=======
    Returns:
        numpy.array -- Reshaped image based on the input array
    """
    if image.shape[-1] == 1 or len(image.shape) == 1:
        image_reshaped = image.reshape(
            (numpy.ceil(x / ROISIZE).astype('int'), image.shape[0] // numpy.ceil(x / ROISIZE).astype('int')))
    else:
        image_reshaped = image.reshape(
            (
             numpy.ceil(x / ROISIZE).astype('int'),
             image.shape[0] // numpy.ceil(x / ROISIZE).astype('int'),
             image.shape[-1]
            )
        )
    return image_reshaped
>>>>>>> f022c0ec
<|MERGE_RESOLUTION|>--- conflicted
+++ resolved
@@ -1,81 +1,183 @@
-<<<<<<< HEAD
 try:
     try:
         import cupy
         cupy.empty(0)
         from SLIX.SLIX_GPU import toolbox as gpu_toolbox
+        gpu_available = True
     except cupy.cuda.runtime.CUDARuntimeError:
-        pass
+        gpu_available = False
 except ModuleNotFoundError:
-    pass
+    gpu_available = False
 from SLIX.SLIX_CPU import toolbox as cpu_toolbox
 
 
-def peaks(image, use_gpu=True, return_numpy=True):
+def peaks(image, use_gpu=gpu_available, return_numpy=True):
+    """
+    Detect all peaks from a full SLI measurement. Peaks will not be filtered in any way.
+    To detect only significant peaks, filter the peaks by using the prominence as a threshold.
+
+    Parameters
+    ----------
+    image: Complete SLI measurement image stack as a 2D/3D Numpy array
+    use_gpu: If available use the GPU for calculation
+    return_numpy: Necessary if using `use_gpu`. Specifies if a CuPy or Numpy array will be returned.
+
+    Returns
+    -------
+    2D/3D boolean image containing masking the peaks with `True`
+    """
+
     if use_gpu:
         return gpu_toolbox.peaks(image, return_numpy)
     else:
         return cpu_toolbox.peaks(image)
 
-=======
-import multiprocessing
-
-import nibabel
-import numpy
-import pymp
-import tifffile
-import tqdm
-import time
-from scipy.signal import peak_widths, savgol_filter, find_peaks, peak_prominences
-
-pymp.config.nested = True
-
-# DEFAULT PARAMETERS
-BACKGROUND_COLOR = -1
-CPU_COUNT = min(16, multiprocessing.cpu_count())
-MAX_DISTANCE_FOR_CENTROID_ESTIMATION = 2
-
-NUMBER_OF_SAMPLES = 100
-TARGET_PEAK_HEIGHT = 0.94
-TARGET_PROMINENCE = 0.08
-
-
-def all_peaks(line_profile, cut_edges=True):
-    """
-    Detect all peaks from a given line profile in an SLI measurement. Peaks will not be filtered in any way.
-    To detect only significant peaks, use the 'peak_positions' method and apply thresholds.
-
-    Parameters
-    ----------
-    line_profile: 1D-NumPy array with all intensity values of a single image pixel in the stack.
-    cut_edges: If True, only consider peaks within the second third of all detected peaks.
-
-    Returns
-    -------
-    List with the positions of all detected peaks.
-    """
-    number_of_measurements = line_profile.shape[0] // 2
-
-    # Generate peaks
-    maxima, _ = find_peaks(line_profile)
-
-    # Only consider peaks which are in bounds
-    if cut_edges:
-        maxima = maxima[(maxima >= number_of_measurements // 2) & (maxima <= len(line_profile) -
-                                                                   number_of_measurements // 2)]
-        # Filter double peak
-        if numpy.all(numpy.isin([number_of_measurements // 2,
-                                 len(line_profile) - number_of_measurements // 2], maxima)):
-            maxima = maxima[1:]
-
-    return maxima
-
-
-def num_peaks_image(roiset, low_prominence=TARGET_PROMINENCE, high_prominence=numpy.inf, cut_edges=True):
-    """
-    Calculate the number of peaks from each line profile in an SLI image series by detecting all peaks and applying thresholds to
-    remove unwanted peaks.
-
+
+def num_peaks(image, low_prominence=cpu_toolbox.TARGET_PROMINENCE, high_prominence=None,
+              use_gpu=gpu_available, return_numpy=True):
+    """
+    Calculate the number of peaks from each line profile in an SLI image series by detecting
+    all peaks and applying thresholds to remove unwanted peaks.
+
+    Parameters
+    ----------
+    image: Full SLI measurement (series of images) which is prepared for the pipeline using the SLIX toolbox methods.
+    low_prominence: Lower prominence bound for detecting a peak.
+    high_prominence: Higher prominence bound for detecting a peak.
+    use_gpu: If available use the GPU for calculation
+    return_numpy: Necessary if using `use_gpu`. Specifies if a CuPy or Numpy array will be returned.
+
+    Returns
+    -------
+    Array where each entry corresponds to the number of detected peaks within the
+    first dimension of the SLI image series.
+    """
+    if use_gpu:
+        peaks = gpu_toolbox.peaks(image, False)
+        prominence = gpu_toolbox.peak_prominence(image, peaks)
+        peaks[prominence < low_prominence] = False
+        peaks[prominence > high_prominence] = False
+        del prominence
+        return gpu_toolbox.num_peaks()
+    else:
+        return cpu_toolbox.peaks(image)
+
+
+def direction(peak_image, centroids, number_of_directions=3, use_gpu=gpu_available, return_numpy=True):
+    """
+    Calculate up to `number_of_directions` direction angles based on the given peak positions.
+    If more than `number_of_directions*2` peaks are present, no
+    direction angle will be calculated to avoid errors. This will result in a direction angle of BACKGROUND_COLOR.
+    The peak positions are determined by the position of the corresponding peak pairs (i.e. 6 peaks: 1+4, 2+5, 3+6).
+    If two peaks are too far away or too near (outside of 180°±35°), the direction angle will be
+    considered as invalid, resulting in a direction angle of BACKGROUND_COLOR.
+
+    Parameters
+    ----------
+    peak_image: Boolean NumPy array specifying the peak positions in the full SLI stack
+    centroids: Centroids resulting from `centroid_correction` for more accurate results
+    number_of_directions: Number of directions which shall be generated.
+    use_gpu: If available use the GPU for calculation
+    return_numpy: Necessary if using `use_gpu`. Specifies if a CuPy or Numpy array will be returned.
+
+    Returns
+    -------
+    NumPy array with the shape (x, y, `number_of_directions`) containing up to `number_of_directions` direction angles.
+    x equals the number of pixels of the SLI image series. If a direction angle is invalid or missing, the array entry
+    will be BACKGROUND_COLOR instead.
+    """
+    if use_gpu:
+        return gpu_toolbox.direction(peak_image, centroids, number_of_directions, return_numpy)
+    else:
+        return cpu_toolbox.direction(peak_image, number_of_directions)
+
+
+def peak_distance(peak_image, centroids, use_gpu=gpu_available, return_numpy=True):
+    """
+    Calculate the mean peak distance in degrees between two corresponding peaks for each line profile in an SLI image
+    series.
+
+    Parameters
+    ----------
+    peak_image: Full SLI measurement (series of images) which is prepared for the pipeline using the SLIX toolbox methods.
+    centroids: Use centroid calculation to better determine the peak position regardless of the number of
+    measurements / illumination angles used.
+    use_gpu: If available use the GPU for calculation
+    return_numpy: Necessary if using `use_gpu`. Specifies if a CuPy or Numpy array will be returned.
+
+    Returns
+    -------
+    NumPy array of floating point values containing the peak distance of the line profiles in degrees in their
+    respective peak position. The first peak of each peak pair will show the distance between peak_1 and peak_2 while
+    the second peak will show 360 - (peak_2 - peak_1).
+    """
+    if use_gpu:
+        return gpu_toolbox.peak_distance(peak_image, centroids, return_numpy)
+    else:
+        return cpu_toolbox.peak_distance(peak_image)
+
+
+def mean_peak_distance(peak_image, centroids, use_gpu=gpu_available, return_numpy=True):
+    """
+    Calculate the mean peak distance in degrees between two corresponding peaks for each line profile in an SLI image
+    series.
+
+    Parameters
+    ----------
+    peak_image: Full SLI measurement (series of images) which is prepared for the pipeline using the SLIX toolbox methods.
+    centroids: Use centroid calculation to better determine the peak position regardless of the number of
+    measurements / illumination angles used.
+    use_gpu: If available use the GPU for calculation
+    return_numpy: Necessary if using `use_gpu`. Specifies if a CuPy or Numpy array will be returned.
+
+    Returns
+    -------
+    NumPy array of floating point values containing the mean peak distance of the line profiles in degrees.
+    """
+
+    if use_gpu:
+        return gpu_toolbox.mean_peak_distance(peak_image, centroids, return_numpy)
+    else:
+        return cpu_toolbox.mean_peak_distance(peak_image)
+
+
+def peak_prominence(image, peak_image=None, kind_of_normalization=0, use_gpu=gpu_available, return_numpy=True):
+    if use_gpu:
+        return gpu_toolbox.peak_prominence(image, peak_image, kind_of_normalization, return_numpy)
+    else:
+        return cpu_toolbox.peak_prominence(image, peak_image, kind_of_normalization)
+
+
+def mean_peak_prominence(image, peak_image=None, kind_of_normalization=0, use_gpu=gpu_available, return_numpy=True):
+    """
+    Calculate the mean peak prominence of all given peak positions within a line profile. The line profile will be
+    normalized by dividing the line profile through its mean value. Therefore, values above 1 are possible.
+
+    Parameters
+    ----------
+    peak_positions: Detected peak positions of the 'all_peaks' method.
+    line_profile: Original line profile used to detect all peaks. This array will be further
+    analyzed to better determine the peak positions.
+
+    Returns
+    -------
+    Floating point value containing the mean peak prominence of the line profile in degrees.
+    """
+    if use_gpu:
+        return gpu_toolbox.mean_peak_prominence(image, peak_image, kind_of_normalization, return_numpy)
+    else:
+        return cpu_toolbox.mean_peak_prominence(image, peak_image, kind_of_normalization)
+
+
+def peak_width(image, peak_image=None, target_height=0.5, use_gpu=gpu_available, return_numpy=True):
+    if use_gpu:
+        return gpu_toolbox.peak_width(image, peak_image, target_height, return_numpy=return_numpy)
+    else:
+        return cpu_toolbox.peak_width(image, peak_image, target_height)
+
+
+def mean_peak_width(image, peak_image=None, target_height=0.5, use_gpu=gpu_available, return_numpy=True):
+    """
     Parameters
     ----------
     roiset: Full SLI measurement (series of images) which is prepared for the pipeline using the SLIX toolbox methods.
@@ -85,512 +187,16 @@
 
     Returns
     -------
-    NumPy array where each entry corresponds to the number of detected peaks within the first dimension of the SLI image series.
-    """
-    return_value = pymp.shared.array((roiset.shape[0], 1), dtype=numpy.int32)
-    pbar = tqdm.tqdm(total=len(roiset), desc='Number of peaks')
-    number_of_finished_pixels = pymp.shared.array(CPU_COUNT, dtype=numpy.long)
-    last_sum_of_finished_pixels = 0
-    active_cores = pymp.shared.array(CPU_COUNT, dtype=numpy.bool)
-    active_cores[:] = True
-
-    with pymp.Parallel(CPU_COUNT) as p:
-        number_of_finished_pixels[p.thread_num] = 0
-        for i in p.range(0, len(roiset)):
-            roi = roiset[i]
-            peaks = all_peaks(roi, cut_edges)
-            return_value[i] = len(accurate_peak_positions(peaks, roi, low_prominence, high_prominence, False))
-            number_of_finished_pixels[p.thread_num] += 1
-            if p.thread_num == 0 and number_of_finished_pixels[p.thread_num] % 1000 == 0:
-                sum_of_finished_pixels = numpy.sum(number_of_finished_pixels)
-                pbar.update(sum_of_finished_pixels - last_sum_of_finished_pixels)
-                last_sum_of_finished_pixels = sum_of_finished_pixels
-        # When one core has finished, mark it. As long as not all threads are finished continue to update the
-        # progress bar.
-        active_cores[p.thread_num] = False
-        if p.thread_num == 0:
-            while numpy.any(active_cores == True):
-                time.sleep(0.5)
-                sum_of_finished_pixels = numpy.sum(number_of_finished_pixels)
-                pbar.update(sum_of_finished_pixels - last_sum_of_finished_pixels)
-                last_sum_of_finished_pixels = sum_of_finished_pixels
-            pbar.close()
-    return return_value
-
-
-def accurate_peak_positions(peak_positions, line_profile, low_prominence=TARGET_PROMINENCE, high_prominence=numpy.inf,
-                            centroid_calculation=True):
-    """
-    Post-processing method after peaks have been calculated using the 'all_peaks' method. The peak are filtered based
-    on their peak prominence. Additionally, peak positions can be corrected by applying centroid corrections based on the
-    line profile.
-
-    Parameters
-    ----------
-    peak_positions: Detected peak positions of the 'all_peaks' method.
-    line_profile: Original line profile used to detect all peaks. This array will be further
-    analyzed to better determine the peak positions.
-    low_prominence: Lower prominence bound for detecting a peak.
-    high_prominence: Higher prominence bound for detecting a peak.
-    centroid_calculation: Use centroid calculation to better determine the peak position regardless of the number of
-    measurements / illumination angles used.
-
-    Returns
-    -------
-    NumPy array with the positions of all detected peaks.
-    """
-    n_roi = normalize(line_profile)
-    peak_prominence = numpy.array(peak_prominences(n_roi, peak_positions)[0])
-    selected_peaks = peak_positions[(peak_prominence > low_prominence) & (peak_prominence < high_prominence)]
-
-    if centroid_calculation:
-        return centroid_correction(n_roi, selected_peaks, low_prominence, high_prominence)
-
-    return selected_peaks
-
-
-def peakdistance(peak_positions, number_of_measurements):
-    """
-    Calculate the mean peak distance in degrees between two corresponding peaks within a line profile.
-
-    Parameters
-    ----------
-    peak_positions: Detected peak positions of the 'all_peaks' method.
-    number_of_measurements: Number of images in the SLI image stack, i.e. the number of points in one
-    line profile.
-
-    Returns
-    -------
-    Floating point value containing the mean peak distance of the line profile in degrees.
-    """
-    # Scale peaks correctly for direction
-    peak_positions = (peak_positions - number_of_measurements // 2) * (360.0 / number_of_measurements)
-    num_peaks = len(peak_positions)
-
-    # Compute peak distance for curves with 1-2 detected peaks
-    if num_peaks == 1:  # distance for one peak = 0
-        return 0
-    if num_peaks >= 2 and num_peaks % 2 == 0:
-        distances = numpy.abs(peak_positions[::2] - peak_positions[1::2])
-        dist = distances.mean()
-        if dist > 180:
-            dist = 360 - dist
-        return dist
-    else:
-        return BACKGROUND_COLOR
-
-
-def peakdistance_image(roiset, low_prominence=TARGET_PROMINENCE, high_prominence=numpy.inf, cut_edges=True,
-                       centroid_calculation=True):
-    """
-    Calculate the mean peak distance in degrees between two corresponding peaks for each line profile in an SLI image
-    series.
-    Note: Please do not use this method when evaluating many line profiles while generating most if not all of the
-    parameter maps. In this case, it is faster to write a simple pipeline as seen in 'SLIXParameterGenerator'.
-
-    Parameters
-    ----------
-    roiset: Full SLI measurement (series of images) which is prepared for the pipeline using the SLIX toolbox methods.
-    low_prominence: Lower prominence bound for detecting a peak.
-    high_prominence: Higher prominence bound for detecting a peak.
-    cut_edges: If True, only consider peaks within the second third of all detected peaks.
-    centroid_calculation: Use centroid calculation to better determine the peak position regardless of the number of
-    measurements / illumination angles used.
-
-    Returns
-    -------
-    NumPy array of floating point values containing the mean peak distance of the line profiles in degrees.
-    """
-    return_value = pymp.shared.array((roiset.shape[0], 1), dtype=numpy.float)
-    pbar = tqdm.tqdm(total=len(roiset), desc='Peak distance')
-    number_of_finished_pixels = pymp.shared.array(CPU_COUNT, dtype=numpy.long)
-    last_sum_of_finished_pixels = 0
-    active_cores = pymp.shared.array(CPU_COUNT, dtype=numpy.bool)
-    active_cores[:] = True
-
-    with pymp.Parallel(CPU_COUNT) as p:
-        number_of_finished_pixels[p.thread_num] = 0
-        for i in p.range(0, len(roiset)):
-            roi = roiset[i]
-            peaks = all_peaks(roi, cut_edges)
-            peaks = accurate_peak_positions(peaks, roi, low_prominence, high_prominence, centroid_calculation)
-            return_value[i] = peakdistance(peaks, len(roi))
-
-            number_of_finished_pixels[p.thread_num] += 1
-            if p.thread_num == 0 and number_of_finished_pixels[p.thread_num] % 1000 == 0:
-                sum_of_finished_pixels = numpy.sum(number_of_finished_pixels)
-                pbar.update(sum_of_finished_pixels - last_sum_of_finished_pixels)
-                last_sum_of_finished_pixels = sum_of_finished_pixels
-        # When one core has finished, mark it. As long as not all threads are finished continue to update the
-        # progress bar.
-        active_cores[p.thread_num] = False
-        if p.thread_num == 0:
-            while numpy.any(active_cores == True):
-                time.sleep(0.5)
-                sum_of_finished_pixels = numpy.sum(number_of_finished_pixels)
-                pbar.update(sum_of_finished_pixels - last_sum_of_finished_pixels)
-                last_sum_of_finished_pixels = sum_of_finished_pixels
-            pbar.close()
-    return return_value
-
-
-def prominence(peak_positions, line_profile):
-    """
-    Calculate the mean peak prominence of all given peak positions within a line profile. The line profile will be
-    normalized by dividing the line profile through its mean value. Therefore, values above 1 are possible.
-
-    Parameters
-    ----------
-    peak_positions: Detected peak positions of the 'all_peaks' method.
-    line_profile: Original line profile used to detect all peaks. This array will be further
-    analyzed to better determine the peak positions.
-
-    Returns
-    -------
-    Floating point value containing the mean peak prominence of the line profile in degrees.
-    """
-    num_peaks = len(peak_positions)
-    prominence_roi = normalize(line_profile, kind_of_normalization=1)
-    return 0 if num_peaks == 0 else numpy.mean(peak_prominences(prominence_roi, peak_positions)[0])
-
-
-def prominence_image(roiset, low_prominence=TARGET_PROMINENCE, high_prominence=numpy.inf, cut_edges=True):
-    """
-    Calculate the mean peak prominence of all given peak positions for each line profile in an SLI image series. Each
-    line profile will be normalized by dividing the line profile through its mean value. Therefore, values above 1 are
-    possible.
-    Note: Please do not use this method when evaluating many line profiles while generating most if not all of the
-    parameter maps. In this case, it is faster to write a simple pipeline as seen in 'SLIXParameterGenerator'.
-
-    Parameters
-    ----------
-    roiset: Full SLI measurement (series of images) which is prepared for the pipeline using the SLIX toolbox methods.
-    low_prominence: Lower prominence bound for detecting a peak.
-    high_prominence: Higher prominence bound for detecting a peak.
-    cut_edges: If True, only consider peaks within the second third of all detected peaks.
-
-    Returns
-    -------
-    NumPy array where each entry corresponds to the mean peak prominence of the line profile.
-    """
-    return_value = pymp.shared.array((roiset.shape[0], 1), dtype=numpy.float)
-    pbar = tqdm.tqdm(total=len(roiset), desc='Peak prominence')
-    number_of_finished_pixels = pymp.shared.array(CPU_COUNT, dtype=numpy.long)
-    last_sum_of_finished_pixels = 0
-    active_cores = pymp.shared.array(CPU_COUNT, dtype=numpy.bool)
-    active_cores[:] = True
-
-    with pymp.Parallel(CPU_COUNT) as p:
-        number_of_finished_pixels[p.thread_num] = 0
-        for i in p.range(0, len(roiset)):
-            roi = roiset[i]
-            peaks = all_peaks(roi, cut_edges)
-            peaks = accurate_peak_positions(peaks, roi, low_prominence, high_prominence, False)
-            return_value[i] = prominence(peaks, roi)
-            number_of_finished_pixels[p.thread_num] += 1
-            if p.thread_num == 0 and number_of_finished_pixels[p.thread_num] % 1000 == 0:
-                sum_of_finished_pixels = numpy.sum(number_of_finished_pixels)
-                pbar.update(sum_of_finished_pixels - last_sum_of_finished_pixels)
-                last_sum_of_finished_pixels = sum_of_finished_pixels
-        # When one core has finished, mark it. As long as not all threads are finished continue to update the
-        # progress bar.
-        active_cores[p.thread_num] = False
-        if p.thread_num == 0:
-            while numpy.any(active_cores == True):
-                time.sleep(0.5)
-                sum_of_finished_pixels = numpy.sum(number_of_finished_pixels)
-                pbar.update(sum_of_finished_pixels - last_sum_of_finished_pixels)
-                last_sum_of_finished_pixels = sum_of_finished_pixels
-            pbar.close()
-    return return_value
->>>>>>> f022c0ec
-
-def direction(peak_image, centroids, number_of_directions=3, use_gpu=True, return_numpy=True):
-    if use_gpu:
-        return gpu_toolbox.direction(peak_image, centroids, number_of_directions, return_numpy)
-    else:
-<<<<<<< HEAD
-        return cpu_toolbox.direction(peak_image, number_of_directions)
-
-
-def peak_distance(peak_image, centroids, use_gpu=True, return_numpy=True):
-    if use_gpu:
-        return gpu_toolbox.peak_distance(peak_image, centroids, return_numpy)
-    else:
-        return cpu_toolbox.peak_distance(peak_image)
-
-
-def mean_peak_distance(peak_image, centroids, use_gpu=True, return_numpy=True):
-    if use_gpu:
-        return gpu_toolbox.mean_peak_distance(peak_image, centroids, return_numpy)
-    else:
-        return cpu_toolbox.mean_peak_distance(peak_image)
-=======
-        return 0
-
-
-def peakwidth_image(roiset, low_prominence=TARGET_PROMINENCE, high_prominence=numpy.inf, cut_edges=True):
-    """
-    Note: Please do not use this method when evaluating many line profiles while generating most if not all of the
-    parameter maps. In this case, it is faster to write a simple pipeline as seen in 'SLIXParameterGenerator'.
-
-    Parameters
-    ----------
-    roiset: Full SLI measurement (series of images) which is prepared for the pipeline using the SLIX toolbox methods.
-    low_prominence: Lower prominence bound for detecting a peak.
-    high_prominence: Higher prominence bound for detecting a peak.
-    cut_edges: If True, only consider peaks within the second third of all detected peaks.
-
-    Returns
-    -------
     NumPy array where each entry corresponds to the mean peak width of the line profile.
     """
-    return_value = pymp.shared.array((roiset.shape[0], 1), dtype=numpy.float)
-    pbar = tqdm.tqdm(total=len(roiset), desc='Peak width')
-    number_of_finished_pixels = pymp.shared.array(CPU_COUNT, dtype=numpy.long)
-    last_sum_of_finished_pixels = 0
-    active_cores = pymp.shared.array(CPU_COUNT, dtype=numpy.bool)
-    active_cores[:] = True
-
-    with pymp.Parallel(CPU_COUNT) as p:
-        number_of_finished_pixels[p.thread_num] = 0
-        for i in p.range(0, len(roiset)):
-            roi = roiset[i]
-            peaks = all_peaks(roi, cut_edges)
-            peaks = accurate_peak_positions(peaks, roi, low_prominence, high_prominence, False)
-            return_value[i] = peakwidth(peaks, roi, len(roi) // 2)
-            number_of_finished_pixels[p.thread_num] += 1
-            if p.thread_num == 0 and number_of_finished_pixels[p.thread_num] % 1000 == 0:
-                sum_of_finished_pixels = numpy.sum(number_of_finished_pixels)
-                pbar.update(sum_of_finished_pixels - last_sum_of_finished_pixels)
-                last_sum_of_finished_pixels = sum_of_finished_pixels
-        # When one core has finished, mark it. As long as not all threads are finished continue to update the
-        # progress bar.
-        active_cores[p.thread_num] = False
-        if p.thread_num == 0:
-            while numpy.any(active_cores == True):
-                time.sleep(0.5)
-                sum_of_finished_pixels = numpy.sum(number_of_finished_pixels)
-                pbar.update(sum_of_finished_pixels - last_sum_of_finished_pixels)
-                last_sum_of_finished_pixels = sum_of_finished_pixels
-            pbar.close()
-    return return_value
-
-
-def crossing_direction(peak_positions, number_of_measurements):
-    """
-    Calculate up to three direction angles based on the given peak positions. If more than six peaks are present, no
-    direction angle will be calculated to avoid errors. This will result in a direction angle of BACKGROUND_COLOR.
-    The peak positions are determined by the position of the corresponding peak pairs (i.e. 6 peaks: 1+4, 2+5, 3+6).
-    If two peaks are too far away or too near (outside of 180°±35°), the direction angle will be considered as invalid,
-    resulting in a direction angle of BACKGROUND_COLOR.
-
-    Parameters
-    ----------
-    peak_positions: Detected peak positions of the 'all_peaks' method.
-    number_of_measurements: Number of measurements during a full SLI measurement, i.e. the number of points in the line
-    profile.
-
-    Returns
-    -------
-    NumPy array with the shape (3,) containing up to three direction angles. If a direction angle is invalid or missing,
-    the array entry will be BACKGROUND_COLOR instead.
-    """
-    num_peaks = len(peak_positions)
-    # Scale peaks correctly for direction
-    peak_positions = (peak_positions - number_of_measurements // 2) * (360.0 / number_of_measurements)
-    # Change behaviour based on amount of peaks (steep, crossing, ...)
-    ret_val = numpy.full(3, BACKGROUND_COLOR, dtype=numpy.float)
-
-    if num_peaks == 1:
-        ret_val[0] = (270.0 - peak_positions[0]) % 180
-    elif num_peaks % 2 == 0 and num_peaks <= 6:
-        ret_val[:num_peaks // 2] = (270.0 - ((peak_positions[num_peaks // 2:] +
-                                              peak_positions[:num_peaks // 2]) / 2.0)) % 180
-        if num_peaks > 2:
-            distances = peak_positions[num_peaks // 2:] - peak_positions[:num_peaks // 2]
-            ret_val[:len(distances)][numpy.abs(distances - 180) > 35] = BACKGROUND_COLOR
-    return ret_val
-
-
-def crossing_direction_image(roiset, low_prominence=TARGET_PROMINENCE, high_prominence=numpy.inf, cut_edges=True):
-    """
-    Calculate up to three direction angles based on the given peak positions. If more than six peaks are present, no
-    direction angle will be calculated to avoid errors. This will result in a direction angle of BACKGROUND_COLOR.
-    The peak positions are determined by the position of the corresponding peak pairs (i.e. 6 peaks: 1+4, 2+5, 3+6).
-    If two peaks are too far away or too near (outside of 180°±35°), the direction angle will be considered as invalid,
-    resulting in a direction angle of BACKGROUND_COLOR.
-    Note: Please do not use this method when evaluating many line profiles while generating most if not all of the
-    parameter maps. In this case, it is faster to write a simple pipeline as seen in 'SLIXParameterGenerator'.
-
-    Parameters
-    ----------
-    roiset: Full SLI measurement (image series) which is prepared for the pipeline using the SLIX toolbox methods.
-    low_prominence: Lower prominence bound for detecting a peak.
-    high_prominence: Higher prominence bound for detecting a peak.
-    cut_edges: If True, only consider peaks within the second third of all detected peaks.
-
-    Returns
-    -------
-    NumPy array with the shape (x, 3) containing up to three direction angles. 
-    x equals the number of pixels of the SLI image series. If a direction angle is invalid or missing, the array entry
-    will be BACKGROUND_COLOR instead.
-
-    """
-    return_value = pymp.shared.array((roiset.shape[0], 3), dtype=numpy.float)
-    pbar = tqdm.tqdm(total=len(roiset), desc='Direction')
-    number_of_finished_pixels = pymp.shared.array(CPU_COUNT, dtype=numpy.long)
-    last_sum_of_finished_pixels = 0
-    active_cores = pymp.shared.array(CPU_COUNT, dtype=numpy.bool)
-    active_cores[:] = True
-
-    with pymp.Parallel(CPU_COUNT) as p:
-        number_of_finished_pixels[p.thread_num] = 0
-        for i in p.range(0, len(roiset)):
-            roi = roiset[i]
-            peaks = all_peaks(roi, cut_edges)
-            peaks = accurate_peak_positions(peaks, roi, low_prominence, high_prominence)
-            return_value[i, :] = crossing_direction(peaks, len(roi) // 2)
-            number_of_finished_pixels[p.thread_num] += 1
-            if p.thread_num == 0 and number_of_finished_pixels[p.thread_num] % 1000 == 0:
-                sum_of_finished_pixels = numpy.sum(number_of_finished_pixels)
-                pbar.update(sum_of_finished_pixels - last_sum_of_finished_pixels)
-                last_sum_of_finished_pixels = sum_of_finished_pixels
-        # When one core has finished, mark it. As long as not all threads are finished continue to update the
-        # progress bar.
-        active_cores[p.thread_num] = False
-        if p.thread_num == 0:
-            while numpy.any(active_cores == True):
-                time.sleep(0.5)
-                sum_of_finished_pixels = numpy.sum(number_of_finished_pixels)
-                pbar.update(sum_of_finished_pixels - last_sum_of_finished_pixels)
-                last_sum_of_finished_pixels = sum_of_finished_pixels
-            pbar.close()
-    return return_value
-
-
-def non_crossing_direction(peak_positions, number_of_measurements):
-    """
-    Calculate one direction angle based on the given peak positions. If more than two peaks are present, no
-    direction angle will be calculated to avoid errors. This will result in a direction angle of BACKGROUND_COLOR.
-    The direction angle is determined by the mid position between two peaks.
-
-    Parameters
-    ----------
-    peak_positions: Detected peak positions of the 'all_peaks' method.
-    number_of_measurements: Number of images in an SLI image stack, i.e. the number of points in the line
-    profile.
-
-    Returns
-    -------
-    Floating point value containing the direction angle in degrees.
-    If a direction angle is invalid or missing, the returned value will be BACKGROUND_COLOR instead.
-    """
-    num_peaks = len(peak_positions)
-    # Scale peaks correctly for direction
-    peak_positions = (peak_positions - number_of_measurements // 2) * (360.0 / number_of_measurements)
-    # Change behaviour based on amount of peaks (steep, crossing, ...)
-    if num_peaks == 1:
-        return (270 - peak_positions[0]) % 180
-    elif num_peaks == 2:
-        return (270 - ((peak_positions[1] + peak_positions[0]) / 2.0)) % 180
-    else:
-        return BACKGROUND_COLOR
-
-
-def non_crossing_direction_image(roiset, low_prominence=TARGET_PROMINENCE, high_prominence=numpy.inf, cut_edges=True):
-    """
-    Calculate one direction angle based on the given peak positions. If more than two peaks are present, no
-    direction angle will be calculated to avoid errors. This will result in a direction angle of BACKGROUND_COLOR.
-    The direction angle is determined by the mid position between two peaks.
-    Note: Please do not use this method when evaluating many line profiles while generating most if not all of the
-    parameter maps. In this case, it is faster to write a simple pipeline as seen in SLIXParameterGenerator.
-
-    Parameters
-    ----------
-    roiset: Full SLI measurement (image series) which is prepared for the pipeline using the SLIX toolbox methods.
-    low_prominence: Lower prominence bound for detecting a peak.
-    high_prominence: Higher prominence bound for detecting a peak.
-    cut_edges: If True, only consider peaks within the second third of all detected peaks.
-
-    Returns
-    -------
-    NumPy array of floating point values containing the direction angle in degree.
-    If a direction angle is invalid or missing, the returned value will be BACKGROUND_COLOR instead.
-    """
-    return_value = pymp.shared.array((roiset.shape[0], 1), dtype=numpy.float)
-    pbar = tqdm.tqdm(total=len(roiset), desc='Non crossing direction')
-    number_of_finished_pixels = pymp.shared.array(CPU_COUNT, dtype=numpy.long)
-    last_sum_of_finished_pixels = 0
-    active_cores = pymp.shared.array(CPU_COUNT, dtype=numpy.bool)
-    active_cores[:] = True
-
-    with pymp.Parallel(CPU_COUNT) as p:
-        number_of_finished_pixels[p.thread_num] = 0
-        for i in p.range(0, len(roiset)):
-            roi = roiset[i]
-            peaks = all_peaks(roi, cut_edges)
-            peaks = accurate_peak_positions(peaks, roi, low_prominence, high_prominence)
-            return_value[i] = non_crossing_direction(peaks, len(roi) // 2)
-            number_of_finished_pixels[p.thread_num] += 1
-            if p.thread_num == 0 and number_of_finished_pixels[p.thread_num] % 1000 == 0:
-                sum_of_finished_pixels = numpy.sum(number_of_finished_pixels)
-                pbar.update(sum_of_finished_pixels - last_sum_of_finished_pixels)
-                last_sum_of_finished_pixels = sum_of_finished_pixels
-        # When one core has finished, mark it. As long as not all threads are finished continue to update the
-        # progress bar.
-        active_cores[p.thread_num] = False
-        if p.thread_num == 0:
-            while numpy.any(active_cores == True):
-                time.sleep(0.5)
-                sum_of_finished_pixels = numpy.sum(number_of_finished_pixels)
-                pbar.update(sum_of_finished_pixels - last_sum_of_finished_pixels)
-                last_sum_of_finished_pixels = sum_of_finished_pixels
-            pbar.close()
-    return return_value
-
-
-def create_sampling(line_profile, peak_positions, left_bound, right_bound, target_peak_height,
-                    number_of_samples=NUMBER_OF_SAMPLES):
-    """
-    Parameters
-    ----------
-    line_profile: Original line profile used to detect all peaks. This array will be further
-    analyzed to better determine the peak positions.
-    peak_positions: Detected peak positions of the 'all_peaks' method.
-    left_bound: Left bound for linear interpolation.
-    right_bound: Right bound for linear interpolation.
-    target_peak_height: Targeted peak height for centroid calculation.
-    number_of_samples: Number of samples used for linear interpolation.
-
-    Returns
-    -------
-    Linear interpolated array, new left bound, new right bound for centroid calculation.
-
-    """
-    sampling = numpy.interp(numpy.arange(left_bound - 1, right_bound + 1, 1 / NUMBER_OF_SAMPLES),
-                            numpy.arange(left_bound - 1, right_bound + 1), line_profile[left_bound - 1:right_bound + 1])
-    if line_profile[left_bound] > target_peak_height:
-        _left_bound = number_of_samples
-    else:
-        choices = numpy.argwhere(sampling[:(peak_positions - left_bound + 1) * number_of_samples] < target_peak_height)
-        if len(choices) > 0:
-            _left_bound = choices.max()
-        else:
-            _left_bound = number_of_samples
-    if line_profile[right_bound] > target_peak_height:
-        _right_bound = len(sampling) - number_of_samples
-    else:
-        choices = numpy.argwhere(sampling[(peak_positions - left_bound + 1) * number_of_samples:] < target_peak_height)
-        if len(choices) > 0:
-            _right_bound = (peak_positions - left_bound + 1) * number_of_samples + choices.min()
-        else:
-            _right_bound = len(sampling) - number_of_samples
-
-    return sampling, _left_bound, _right_bound
-
-
-def centroid_correction(line_profile, peak_positions, low_prominence=TARGET_PROMINENCE, high_prominence=numpy.inf):
+    if use_gpu:
+        return gpu_toolbox.mean_peak_width(image, peak_image, target_height, return_numpy=return_numpy)
+    else:
+        return cpu_toolbox.mean_peak_width(image, peak_image, target_height)
+
+
+def centroid_correction(image, peak_image, low_prominence=cpu_toolbox.TARGET_PROMINENCE, high_prominence=None,
+                        use_gpu=gpu_available, return_numpy=True):
     """
     Correct peak positions from a line profile by looking at only the peak with a given threshold using a centroid
     calculation. If a minimum is found in the considered interval, this minimum will be used as the limit instead.
@@ -608,176 +214,24 @@
     -------
     NumPy array with the positions of all detected peak positions corrected with the centroid calculation.
     """
-    reverse_roi = -1 * line_profile
-    minima, _ = find_peaks(reverse_roi, prominence=(low_prominence, high_prominence))
-    centroid_maxima = peak_positions.copy().astype('float32')
-
-    for i in range(peak_positions.shape[0]):
-        peak = peak_positions[i]
-        target_peak_height = line_profile[peak_positions[i]] - line_profile[peak_positions].max() * \
-                             (1 - TARGET_PEAK_HEIGHT)
-        minima_distances = peak - minima
-
-        left_position = right_position = peak
-
-        # Check for minima in left and set left position accordingly
-        target_distances = (minima_distances <= MAX_DISTANCE_FOR_CENTROID_ESTIMATION) & (minima_distances > 0)
-        if target_distances.any():
-            left_position = peak - minima_distances[target_distances].min()
-        # Look for peak height
-        below_target_peak_height = numpy.argwhere(
-            line_profile[peak - MAX_DISTANCE_FOR_CENTROID_ESTIMATION: peak] < target_peak_height)
-        if len(below_target_peak_height) > 0:
-            below_target_peak_height = below_target_peak_height.max()
-            temp_left_position = peak - MAX_DISTANCE_FOR_CENTROID_ESTIMATION + below_target_peak_height
-            if temp_left_position < left_position:
-                left_position = temp_left_position
-        else:
-            temp_left_position = peak - MAX_DISTANCE_FOR_CENTROID_ESTIMATION
-            if temp_left_position < left_position:
-                left_position = temp_left_position
-
-        # Repeat for right bound
-        target_distances = (minima_distances >= -MAX_DISTANCE_FOR_CENTROID_ESTIMATION) & (minima_distances < 0)
-        if target_distances.any():
-            right_position = peak - minima_distances[target_distances].min()
-        # Look for 80% of the peak height
-        below_target_peak_height = numpy.argwhere(
-            line_profile[peak: peak + MAX_DISTANCE_FOR_CENTROID_ESTIMATION] < target_peak_height)
-        if len(below_target_peak_height) > 0:
-            below_target_peak_height = below_target_peak_height.min()
-            temp_right_position = peak + MAX_DISTANCE_FOR_CENTROID_ESTIMATION - below_target_peak_height
-            if temp_right_position > right_position:
-                right_position = temp_right_position
-        else:
-            temp_right_position = peak + MAX_DISTANCE_FOR_CENTROID_ESTIMATION
-            if temp_right_position > right_position:
-                right_position = temp_right_position
-
-        sampling, left_bound, right_bound = create_sampling(line_profile, peak, left_position, right_position,
-                                                            target_peak_height)
-        integer_left_pos = (left_position - 1) + 1 / NUMBER_OF_SAMPLES * left_bound
-        integer_right_pos = (left_position - 1) + 1 / NUMBER_OF_SAMPLES * right_bound
-        # Move at max one step size on the x-coordinate axis to the left or right to prevent too much movement
-        centroid = numpy.sum(numpy.arange(integer_left_pos, integer_right_pos - 1e-10, 0.01) *
-                             sampling[left_bound:right_bound]) / numpy.sum(sampling[left_bound:right_bound])
-        if numpy.abs(centroid - peak) > 1:
-            centroid = peak + numpy.sign(centroid - peak)
-        centroid_maxima[i] = centroid
->>>>>>> f022c0ec
-
-
-<<<<<<< HEAD
-def peak_prominence(image, peak_image=None, kind_of_normalization=0, use_gpu=True, return_numpy=True):
-    if use_gpu:
-        return gpu_toolbox.peak_prominence(image, peak_image, kind_of_normalization, return_numpy)
-    else:
-        return cpu_toolbox.peak_prominence(image, peak_image, kind_of_normalization)
-=======
-
-def read_image(FILEPATH):
-    """
-    Reads image file and returns it.
-    Supported file formats: NIfTI, Tiff.
-
-    Arguments:
-        FILEPATH: Path to image
-
-    Returns:
-        numpy.array: Image with shape [x, y, z] where [x, y] is the size of a single image and z specifies the number
-                     of measurements
-    """
-    # Load NIfTI dataset
-    if FILEPATH.endswith('.nii'):
-        data = nibabel.load(FILEPATH).get_fdata()
-        data = numpy.squeeze(numpy.swapaxes(data, 0, 1))
-    elif FILEPATH.endswith('.tif') or FILEPATH.endswith('.tiff'):
-        data = tifffile.imread(FILEPATH)
-        data = numpy.squeeze(numpy.moveaxis(data, 0, -1))
-    else:
-        raise ValueError('Datatype not supported. Expected .nii or .tiff/.tif file with three dimensions.')
-    if len(data.shape) < 3:
-        raise ValueError('Datatype not supported. Expected .nii or .tiff/.tif file with three dimensions.')
-
-    return data
-
-
-def create_background_mask(IMAGE, threshold=10):
-    """
-    Creates a background mask by setting all image pixels with low scattering signals to zero. As all background pixels are near zero for all images in the SLI image stack, this method should remove most of the background allowing for better approximations using the
-    available features. It is advised to use this function.
-
-    Arguments:
-        IMAGE: 2D/3D-image containing the z-axis in the last dimension
-
-    Keyword Arguments:
-        threshold: Threshhold for mask creation (default: {10})
-
-    Returns:
-        numpy.array: 1D/2D-image which masks the background as True and foreground as False
-    """
-    mask = numpy.max(IMAGE < threshold, axis=-1)
-    return mask
-
-
-def create_roiset(IMAGE, ROISIZE=1, extend=True):
-    """
-    Create roi set of the given image by creating an image containing the average value of pixels within the
-    specified ROISIZE. The returned image will have twice the size in the third axis as the both halfs will be doubled
-    for the peak detection.
-
-    Arguments:
-        IMAGE: Image containing multiple images in a 3D-stack
-        ROISIZE: Size in pixels which are used to create the region of interest image
->>>>>>> f022c0ec
-
-
-def mean_peak_prominence(image, peak_image=None, kind_of_normalization=0, use_gpu=True, return_numpy=True):
-    if use_gpu:
-        return gpu_toolbox.mean_peak_prominence(image, peak_image, kind_of_normalization, return_numpy)
-    else:
-        return cpu_toolbox.mean_peak_prominence(image, peak_image, kind_of_normalization)
-
-
-def peak_width(image, peak_image=None, target_height=0.5, use_gpu=True, return_numpy=True):
-    if use_gpu:
-        return gpu_toolbox.peak_width(image, peak_image, target_height, return_numpy=return_numpy)
-    else:
-        return cpu_toolbox.peak_width(image, peak_image, target_height)
-
-
-def mean_peak_width(image, peak_image=None, target_height=0.5, use_gpu=True, return_numpy=True):
-    if use_gpu:
-        return gpu_toolbox.mean_peak_width(image, peak_image, target_height, return_numpy=return_numpy)
-    else:
-        return cpu_toolbox.mean_peak_width(image, peak_image, target_height)
-
-
-def centroid_correction(image, peak_image, low_prominence=cpu_toolbox.TARGET_PROMINENCE, high_prominence=None,
-                        use_gpu=True, return_numpy=True):
     if use_gpu:
         return gpu_toolbox.centroid_correction(image, peak_image, low_prominence, high_prominence, return_numpy)
     else:
         return cpu_toolbox.centroid_correction(image, peak_image, low_prominence, high_prominence)
 
 
-<<<<<<< HEAD
-def unit_vectors(direction, use_gpu=True, return_numpy=True):
-    pass
-=======
-    Returns:
-        numpy.array -- Reshaped image based on the input array
-    """
-    if image.shape[-1] == 1 or len(image.shape) == 1:
-        image_reshaped = image.reshape(
-            (numpy.ceil(x / ROISIZE).astype('int'), image.shape[0] // numpy.ceil(x / ROISIZE).astype('int')))
-    else:
-        image_reshaped = image.reshape(
-            (
-             numpy.ceil(x / ROISIZE).astype('int'),
-             image.shape[0] // numpy.ceil(x / ROISIZE).astype('int'),
-             image.shape[-1]
-            )
-        )
-    return image_reshaped
->>>>>>> f022c0ec
+def unit_vectors(direction, use_gpu=gpu_available, return_numpy=True):
+    """
+    Calculate the unit vectors (UnitX, UnitY) from a given direction angle.
+
+    Parameters
+    ----------
+    directions: 3D NumPy array
+        direction angles in degrees
+
+    Returns
+    -------
+    UnitX, UnitY: 3D NumPy array, 3D NumPy array
+        x- and y-vector component in arrays
+    """
+    pass