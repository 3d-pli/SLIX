--- conflicted
+++ resolved
@@ -230,24 +230,12 @@
         If the fraction of background pixels lies above this defined threshold,
         background pixels will not be considered for computing the median.
 
-<<<<<<< HEAD
-        weighting: Weighting of the vectors. If None, the vectors will be
-        weighted by a value of one, resulting in normal unit vectors.
-
         colormap: The colormap to use. Default is HSV black. The available color maps
                   can be found in the colormap class.
-=======
-        colormap: The colormap to use. Default is HSV black. The available color maps
-                  can be found in the colormap class.
 
         weighting: Weighting of the vectors. If None, the vectors will be
                    weighted by a value of one, resulting in normal unit vectors.
 
-<<<<<<< HEAD
->>>>>>> 2.4.0
-
-=======
->>>>>>> 810658e3
     Returns:
 
         The current Matplotlib axis. The image can be shown with pyplot.show().
