import numpy
from matplotlib.colors import hsv_to_rgb, rgb_to_hsv
from matplotlib import pyplot as plt
from PIL import Image
import copy
import tqdm

from SLIX._visualization import _downsample, _plot_axes_unit_vectors, \
    _visualize_multiple_direction, \
    _visualize_one_direction

__all__ = ['parameter_map',
           'unit_vectors',
           'unit_vector_distribution',
           'direction',
           'Colormap']


class Colormap:
    @staticmethod
    def hsv_white(direction: numpy.ndarray, inclination: numpy.ndarray) -> numpy.ndarray:
        if direction.max() > numpy.pi and not numpy.isclose(direction.max(), numpy.pi):
            direction = numpy.deg2rad(direction)
        if inclination.max() > numpy.pi and not numpy.isclose(inclination.max(), numpy.pi):
            inclination = numpy.deg2rad(inclination)

        hsv_stack = numpy.stack((direction / numpy.pi,
                                 1.0 - (2 * inclination / numpy.pi),
                                 numpy.ones(direction.shape)))
        hsv_stack = numpy.moveaxis(hsv_stack, 0, -1)
        return numpy.clip(hsv_to_rgb(hsv_stack), 0, 1)

    @staticmethod
    def hsv_black(direction: numpy.ndarray, inclination: numpy.ndarray) -> numpy.ndarray:
        if direction.max() > numpy.pi and not numpy.isclose(direction.max(), numpy.pi):
            direction = numpy.deg2rad(direction)
        if inclination.max() > numpy.pi and not numpy.isclose(inclination.max(), numpy.pi):
            inclination = numpy.deg2rad(inclination)

        hsv_stack = numpy.stack((direction / numpy.pi,
                                 numpy.ones(direction.shape),
                                 1.0 - (2 * inclination / numpy.pi)))
        hsv_stack = numpy.moveaxis(hsv_stack, 0, -1)
        return numpy.clip(hsv_to_rgb(hsv_stack), 0, 1)

    @staticmethod
    def rgb(direction: numpy.ndarray, inclination: numpy.ndarray) -> numpy.ndarray:
        if direction.max() > numpy.pi and not numpy.isclose(direction.max(), numpy.pi):
            direction = numpy.deg2rad(direction)
        if inclination.max() > numpy.pi and not numpy.isclose(inclination.max(), numpy.pi):
            inclination = numpy.deg2rad(inclination)

        direction[direction > numpy.pi / 2] = numpy.pi - direction[direction > numpy.pi / 2]
        rgb_stack = numpy.stack((
            numpy.cos(inclination) * numpy.cos(direction),
            numpy.cos(inclination) * numpy.sin(direction),
            numpy.sin(inclination)
        ))

        rgb_stack = numpy.moveaxis(rgb_stack, 0, -1)

        return numpy.clip(rgb_stack, 0, 1)

    @staticmethod
    def hsv_black_reverse(direction: numpy.ndarray, inclination: numpy.ndarray) -> numpy.ndarray:
        if direction.max() > numpy.pi and not numpy.isclose(direction.max(), numpy.pi):
            direction = numpy.deg2rad(direction)
        if inclination.max() > numpy.pi and not numpy.isclose(inclination.max(), numpy.pi):
            inclination = numpy.deg2rad(inclination)
        direction = numpy.clip(numpy.abs(-numpy.pi + direction), 0, numpy.pi)

        return Colormap.hsv_black(direction, inclination)

    @staticmethod
    def hsv_white_reverse(direction: numpy.ndarray, inclination: numpy.ndarray) -> numpy.ndarray:
        if direction.max() > numpy.pi and not numpy.isclose(direction.max(), numpy.pi):
            direction = numpy.deg2rad(direction)
        if inclination.max() > numpy.pi and not numpy.isclose(inclination.max(), numpy.pi):
            inclination = numpy.deg2rad(inclination)
        direction = numpy.clip(numpy.abs(-numpy.pi + direction), 0, numpy.pi)

        return Colormap.hsv_white(direction, inclination)

    @staticmethod
    def rgb_reverse(direction: numpy.ndarray, inclination: numpy.ndarray) -> numpy.ndarray:
        if direction.max() > numpy.pi and not numpy.isclose(direction.max(), numpy.pi):
            direction = numpy.deg2rad(direction)
        if inclination.max() > numpy.pi and not numpy.isclose(inclination.max(), numpy.pi):
            inclination = numpy.deg2rad(inclination)
        direction = numpy.clip(numpy.abs(-numpy.pi + direction), 0, numpy.pi)

        return Colormap.rgb(direction, inclination)


def parameter_map(parameter_map, fig=None, ax=None, alpha=1,
                  cmap='viridis', vmin=0, vmax=None, colorbar=True):
    """
    This method will create a Matplotlib plot based on imshow to display the
    given parameter map in different colors. The parameter map is plotted to
    the current axis and figure. If neither is given, the method will
    create a new subfigure. To show the results, please use pyplot.show().

    Args:

        parameter_map: 2D parameter map calculated with SLIX.toolbox.

        fig: Matplotlib figure. If None, a new subfigure will be created for fig
        and ax.

        ax: Matplotlib axis. If None, a new subfigure will be created for fig
        and ax.

        alpha: Apply alpha to Matplotlib plots to overlay them with some other
        image like the averaged transmitted light intensity.

        cmap: Matplotlib color map which is used for displaying the image.

        vmin: Minimum value in the resulting plot. If any value is below vmin,
        it will be displayed in black.

        vmax: Maximum value in the resulting plot. If any value is above vmax,
        it will be displayed in white.

        colorbar: Boolean value controlling if a color bar will be displayed in
        the current subplot.

    Returns:

        The current Matplotlib figure and axis. The image can be shown with
        pyplot.show().
    """
    if fig is None or ax is None:
        fig, ax = plt.subplots(1, 1)

    cmap_mod = copy.copy(plt.get_cmap(cmap))
    im = ax.imshow(parameter_map, interpolation='nearest', cmap=cmap_mod,
                   alpha=alpha)
    im.cmap.set_under(color='k')  # Color for values less than vmin
    im.cmap.set_over(color='w')  # Color for values more than vmax
    im.set_clim(vmin, vmax)
    ax.axis('off')
    if colorbar:
        fig.colorbar(im, ax=ax, fraction=0.046, pad=0.04)
    return fig, ax


def color_bubble(colormap: Colormap, shape=(1000, 1000, 3)) -> numpy.ndarray:
    """
    Based on the chosen colormap in methods like unit_vectors or
    direction, the user might want to see the actual color bubble to understand
    the shown orientations. This method creates an empty numpy array and fills
    it with values based on the circular orientation from the middle point.
    The color can be directed from the colormap argument
    Args:
        colormap: Colormap which will be used to create the color bubble
        shape: Shape of the resulting color bubble.

    Returns: NumPy array containing the color bubble

    """

    # create a meshgrid of the shape with the position of each pixel
    x, y = numpy.meshgrid(numpy.arange(shape[0]), numpy.arange(shape[1]))
    # center of our color_bubble
    center = numpy.array([shape[0]/2, shape[1]/2])
    # radius where a full circle is still visible
    radius = numpy.minimum(numpy.minimum(center[0], center[1]),
                           numpy.minimum(shape[0] - center[0], shape[1] - center[1]))
    # calculate the direction as the angle between the center and the pixel
    direction = numpy.pi - numpy.arctan2(y - center[0], x - center[1]) % numpy.pi

    # calculate the inclination as the distance between the center and the pixel
    inclination = numpy.sqrt((y - center[0])**2 + (x - center[1])**2)
    # normalize the inclination to a range of 0 to 90 degrees where 0 degree is at a distance of radius
    # and 90 degree is at a distance of 0
    inclination = 90 - inclination / radius * 90

    # create the color bubble
    color_bubble = colormap(direction, inclination)
    color_bubble[inclination < 0] = 0

    return (255.0 * color_bubble).astype('uint8')


def unit_vectors(UnitX, UnitY, ax=None, thinout=20,
                 scale=-1, vector_width=1,
                 alpha=0.8, background_threshold=0.5,
<<<<<<< HEAD
                 background_value=0,
                 weighting=None):
=======
                 background_value=0, colormap=Colormap.hsv_black):
>>>>>>> e2fe99a1
    """
    This method will create a Matplotlib plot based on quiver to represent the
    given unit vectors as colored lines (vector map).
    Parameters like thinout can be used to reduce the computing load. If
    thinout = 1, the resulting vectors might not be visible
    without zooming in significantly. Here, the vectors will only be plotted
    to the current axis. To show the results, please use pyplot.show().

    Args:

        UnitX: Unit vector components along the x-axis (3D NumPy array).

        UnitY: Unit vector components along the y-axis (3D NumPy array).

        thinout: Downscaling parameter N (defines how many vectors N x N are
        replaced by one vector).
        Unit vectors will be thinned out using downscaling and thinning in
        combination. This will increase the
        vector size in the resulting image but will also reduce the information
        density. Please use with caution.

        scale: Increase the vector length by the given scale. Vectors will be
               longer and might overlap if the scale is too high.

        ax: Matplotlib axis. If None, the current context axis will be used.

        vector_width: When choosing a high scale, the vectors might appear
        quite thin which results in hard to read images. This option allows to
        increase the vector thickness to improve visibility.

        alpha: Apply alpha to Matplotlib plots to overlay them with some other
        other image like the averaged transmitted light intensity.
        background_threshold: If the fraction of background pixels (number of
        pixels without vector within N x N pixels) is below this threshold,
        the downscaled pixel will not show a vector.

        background_value: Background value of the parameter map. This is
        generally 0 in both axes for unit vector maps
        but can differ if another threshold was set.

        background_value: Fraction of background pixels in the considered
        (N x N) area for which the image pixels are set to background_value.
        If the fraction of background pixels lies above this defined threshold,
        background pixels will not be considered for computing the median.

<<<<<<< HEAD
        weighting: Weighting of the vectors. If None, the vectors will be
        weighted by a value of one, resulting in normal unit vectors.

=======
        colormap: The colormap to use. Default is HSV black. The available color maps
                  can be found in the colormap class.
>>>>>>> e2fe99a1

    Returns:

        The current Matplotlib axis. The image can be shown with pyplot.show().

    """
    if ax is None:
        ax = plt.gca()

    while len(UnitX.shape) < 3:
        UnitX = UnitX[..., numpy.newaxis]
    while len(UnitY.shape) < 3:
        UnitY = UnitY[..., numpy.newaxis]

    # The default scale is below zero to allow the user to define his own scale
    # A scale below zero isn't valid for visualization. If the user
    # defines no scale, we suspect that the user wants an image
    # where each vector has a scale of one. Therefore we set the scale to
    # the same as our thinout when we draw the image.
    if scale < 0:
        scale = thinout

    if thinout > 1:
        downscaled_unit_x = _downsample(UnitX, thinout,
                                        background_threshold, background_value)
        downscaled_unit_y = _downsample(UnitY, thinout,
                                        background_threshold, background_value)

        while len(downscaled_unit_x.shape) < 3:
            downscaled_unit_x = downscaled_unit_x[numpy.newaxis, ...]
        while len(downscaled_unit_y.shape) < 3:
            downscaled_unit_y = downscaled_unit_y[numpy.newaxis, ...]

        # Rescale images to original dimensions
        for i in range(UnitX.shape[2]):
            UnitX[:, :, i] = numpy.array(
                Image.fromarray(downscaled_unit_x[:, :, i])
                     .resize(UnitX.shape[:2][::-1], Image.NEAREST)
            )
            UnitY[:, :, i] = numpy.array(
                Image.fromarray(downscaled_unit_y[:, :, i])
                     .resize(UnitY.shape[:2][::-1], Image.NEAREST)
            )

        del downscaled_unit_y
        del downscaled_unit_x

        if weighting is not None:
            while len(weighting.shape) < 3:
                weighting = weighting[..., numpy.newaxis]
            downscaled_weighting = _downsample(weighting, thinout, 0, 0)
            weighting = numpy.array(
                Image.fromarray(downscaled_weighting)
                     .resize(weighting.shape[:2][::-1], Image.NEAREST)
            )
            weighting = weighting[thinout // 2::thinout, thinout // 2::thinout]
            weighting = weighting.flatten()

    for i in range(UnitX.shape[2]):
        mesh_x, mesh_y = numpy.meshgrid(numpy.arange(thinout // 2, UnitX.shape[1],
                                                     thinout),
                                        numpy.arange(thinout // 2, UnitX.shape[0],
                                                     thinout))
        mesh_u = UnitX[thinout // 2::thinout, thinout // 2::thinout, i]
        mesh_v = UnitY[thinout // 2::thinout, thinout // 2::thinout, i]

        _plot_axes_unit_vectors(ax,
                                mesh_x.flatten(),
                                mesh_y.flatten(),
                                mesh_u.flatten(),
                                mesh_v.flatten(),
                                scale, alpha, vector_width,
<<<<<<< HEAD
                                weighting)
=======
                                colormap)
>>>>>>> e2fe99a1
    return ax


def unit_vector_distribution(UnitX, UnitY, ax=None, thinout=20,
                             scale=-1, vector_width=1,
<<<<<<< HEAD
                             alpha=0.01, weighting=None):
=======
                             alpha=0.01, colormap=Colormap.hsv_black):
>>>>>>> e2fe99a1
    """
    This method will create a Matplotlib plot based on quiver to represent the
    given unit vectors as colored lines (vector map).
    Instead of showing a single vector like in unit_vector, here each vector
    will be shown in the resulting image. The thinout parameter will determine
    how many vectors will be overlapping. It is recommended to use a very small
    alpha value to see which directions in the resulting plot are dominant.
    Here, the vectors will only be plotted
    to the current axis. To show the results, please use pyplot.show(). The
    result might need some time to show depending on the input image size.

    Args:

        UnitX: Unit vector components along the x-axis (3D NumPy array).

        UnitY: Unit vector components along the y-axis (3D NumPy array).

        thinout: Downscaling parameter N (defines how many vectors N x N are
        replaced by one vector).
        Unit vectors will be thinned out using downscaling and thinning in
        combination. This will increase the
        vector size in the resulting image but will also reduce the information
        density. Please use with caution.

        scale: Increase the vector length by the given scale. Vectors will be
               longer and might overlap if the scale is too high.

        ax: Matplotlib axis. If None, the current context axis will be used.

        vector_width: When choosing a high scale, the vectors might appear
        quite thin which results in hard to read images. This option allows to
        increase the vector thickness to improve visibility.

        alpha: Apply alpha to Matplotlib plots to overlay them with some other
        other image like the averaged transmitted light intensity.

<<<<<<< HEAD
        weighting: Weighting of the vectors. If None, the vectors will be
        weighted by a value of one, resulting in normal unit vectors.
=======
        colormap: The colormap to use. Default is HSV black. The available color maps
                  can be found in the colormap class.
>>>>>>> e2fe99a1

    Returns:

        The current Matplotlib axis. The image can be shown with pyplot.show().

    """
    if ax is None:
        ax = plt.gca()

    while len(UnitX.shape) < 3:
        UnitX = UnitX[..., numpy.newaxis]
    while len(UnitY.shape) < 3:
        UnitY = UnitY[..., numpy.newaxis]

    # The default scale is below zero to allow the user to define his own scale
    # A scale below zero isn't valid for visualization. If the user
    # defines no scale, we suspect that the user wants an image
    # where each vector has a scale of one. Therefore we set the scale to
    # the same as our thinout when we draw the image.
    if scale < 0:
        scale = thinout

    mesh_x = numpy.empty(UnitX.size)
    mesh_y = numpy.empty(UnitX.size)
    mesh_u = numpy.empty(UnitX.size)
    mesh_v = numpy.empty(UnitX.size)
    mesh_weighting = numpy.empty(UnitX.size)
    idx = 0

    progress_bar = tqdm.tqdm(total=thinout * thinout,
                             desc='Creating unit vectors.')
    for offset_x in range(thinout):
        for offset_y in range(thinout):
            progress_bar.update(1)
            for i in range(UnitX.shape[2]):
                mesh_x_it, mesh_y_it = numpy.meshgrid(
                    numpy.arange(0, UnitX.shape[1] - offset_x, thinout),
                    numpy.arange(0, UnitX.shape[0] - offset_y, thinout)
                )
                mesh_x_it = mesh_x_it.flatten()
                mesh_y_it = mesh_y_it.flatten()
                mesh_u_it = UnitX[offset_y::thinout, offset_x::thinout, i] \
                    .flatten()
                mesh_v_it = UnitY[offset_y::thinout, offset_x::thinout, i] \
                    .flatten()

                if weighting is not None:
                    mesh_weighting_it = weighting[offset_y::thinout,
                                                  offset_x::thinout] \
                        .flatten()
                else:
                    mesh_weighting_it = numpy.ones(mesh_u_it.size)

                mesh_x[idx:idx + len(mesh_x_it)] = mesh_x_it
                mesh_y[idx:idx + len(mesh_y_it)] = mesh_y_it
                mesh_u[idx:idx + len(mesh_u_it)] = mesh_u_it
                mesh_v[idx:idx + len(mesh_v_it)] = mesh_v_it
                mesh_weighting[idx:idx + len(mesh_weighting_it)] = mesh_weighting_it

                idx = idx + len(mesh_x_it)

    progress_bar.set_description('Finished. Plotting unit vectors.')
    _plot_axes_unit_vectors(ax, mesh_x, mesh_y, mesh_u, mesh_v,
<<<<<<< HEAD
                            scale, alpha, vector_width, mesh_weighting)
=======
                            scale, alpha, vector_width, colormap)
>>>>>>> e2fe99a1
    progress_bar.set_description('Done')
    progress_bar.close()
    return ax


def direction(direction, inclination=None, saturation=None, value=None, colormap=Colormap.hsv_black):
    """
    Generate a 2D colorized direction image in the HSV color space based on
    the original direction. Value and saturation of the color will always be
    one. The hue is determined by the direction.

    If the direction parameter is only a 2D numpy array, the result will be
    a simple orientation map where each pixel contains the HSV value
    corresponding to the direction angle.

    When a 3D stack with max. three directions is used, the result will be
    different. The resulting image will have two times the width and height.
    Each 2x2 square will show the direction angle of up to three directions.
    Depending on the number of directions, the following pattern is used to
    show the different direction angles.

    1 direction:

        1 1
        1 1

    2 directions:

        1 2
        2 1

    3 directions:

        1 2
        3 0

    Args:

        direction: 2D or 3D Numpy array containing the direction of the image
                   stack

        inclination: Optional inclination of the image in degrees. If none is set, an inclination of 0° is assumed.

        saturation: Weight image by using the saturation value. Use either a 2D image
                    or a 3D image with the same shape as the direction. If no image
                    is used, the saturation for all image pixels will be set to 1

        value:  Weight image by using the value. Use either a 2D image
                or a 3D image with the same shape as the direction. If no image
                is used, the value for all image pixels will be set to 1

        colormap: The colormap to use. Default is HSV black. The available color maps
                  can be found in the colormap class.

    Returns:

        numpy.ndarray: 2D image containing the resulting HSV orientation map

    """
    direction = numpy.array(direction)
    direction_shape = direction.shape
    if inclination is None:
        inclination = numpy.zeros_like(direction)

    colors = colormap(direction, inclination)
    hsv_colors = rgb_to_hsv(colors)

    # If no saturation is given, create an "empty" saturation image that will be used
    if saturation is None:
        saturation = numpy.ones(direction.shape)
    # Normalize saturation image
    saturation = saturation / saturation.max()
    # If we have a saturation image, check if the shape matches (3D) and correct accordingly
    while len(saturation.shape) < len(direction.shape):
        saturation = saturation[..., numpy.newaxis]
    if not saturation.shape[-1] == direction_shape[-1]:
        saturation = numpy.repeat(saturation, direction_shape[-1], axis=-1)

    # If no value is given, create an "empty" value image that will be used
    if value is None:
        value = numpy.ones(direction.shape)
    # Normalize value image
    value = value / value.max()
    # If we have a value image, check if the shape matches (3D) and correct accordingly
    while len(value.shape) < len(direction.shape):
        value = value[..., numpy.newaxis]
    if not value.shape[-1] == direction_shape[-1]:
        value = numpy.repeat(value, direction_shape[-1], axis=-1)

    hsv_colors[..., 1] *= saturation
    hsv_colors[..., 2] *= value
    colors = hsv_to_rgb(hsv_colors)

    if len(direction_shape) > 2:
        return (255.0 * _visualize_multiple_direction(direction, colors)).astype(numpy.uint8)
    else:
        return (255.0 * _visualize_one_direction(direction, colors)).astype(numpy.uint8)<|MERGE_RESOLUTION|>--- conflicted
+++ resolved
@@ -185,12 +185,7 @@
 def unit_vectors(UnitX, UnitY, ax=None, thinout=20,
                  scale=-1, vector_width=1,
                  alpha=0.8, background_threshold=0.5,
-<<<<<<< HEAD
-                 background_value=0,
-                 weighting=None):
-=======
-                 background_value=0, colormap=Colormap.hsv_black):
->>>>>>> e2fe99a1
+                 background_value=0, weighting=None, colormap=Colormap.hsv_black):
     """
     This method will create a Matplotlib plot based on quiver to represent the
     given unit vectors as colored lines (vector map).
@@ -236,14 +231,11 @@
         If the fraction of background pixels lies above this defined threshold,
         background pixels will not be considered for computing the median.
 
-<<<<<<< HEAD
         weighting: Weighting of the vectors. If None, the vectors will be
         weighted by a value of one, resulting in normal unit vectors.
 
-=======
         colormap: The colormap to use. Default is HSV black. The available color maps
                   can be found in the colormap class.
->>>>>>> e2fe99a1
 
     Returns:
 
@@ -316,21 +308,14 @@
                                 mesh_u.flatten(),
                                 mesh_v.flatten(),
                                 scale, alpha, vector_width,
-<<<<<<< HEAD
-                                weighting)
-=======
+                                weighting,
                                 colormap)
->>>>>>> e2fe99a1
     return ax
 
 
 def unit_vector_distribution(UnitX, UnitY, ax=None, thinout=20,
                              scale=-1, vector_width=1,
-<<<<<<< HEAD
-                             alpha=0.01, weighting=None):
-=======
-                             alpha=0.01, colormap=Colormap.hsv_black):
->>>>>>> e2fe99a1
+                             alpha=0.01, colormap=Colormap.hsv_black, weighting=None):
     """
     This method will create a Matplotlib plot based on quiver to represent the
     given unit vectors as colored lines (vector map).
@@ -367,13 +352,11 @@
         alpha: Apply alpha to Matplotlib plots to overlay them with some other
         other image like the averaged transmitted light intensity.
 
-<<<<<<< HEAD
         weighting: Weighting of the vectors. If None, the vectors will be
         weighted by a value of one, resulting in normal unit vectors.
-=======
+        
         colormap: The colormap to use. Default is HSV black. The available color maps
                   can be found in the colormap class.
->>>>>>> e2fe99a1
 
     Returns:
 
@@ -437,11 +420,7 @@
 
     progress_bar.set_description('Finished. Plotting unit vectors.')
     _plot_axes_unit_vectors(ax, mesh_x, mesh_y, mesh_u, mesh_v,
-<<<<<<< HEAD
-                            scale, alpha, vector_width, mesh_weighting)
-=======
-                            scale, alpha, vector_width, colormap)
->>>>>>> e2fe99a1
+                            scale, alpha, vector_width, mesh_weighting, colormap)
     progress_bar.set_description('Done')
     progress_bar.close()
     return ax
