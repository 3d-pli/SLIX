import numba
import numpy
from matplotlib.colors import hsv_to_rgb


@numba.njit()
def _count_nonzero(image):
    iterator_image = image.flatten()
    number_of_pixels = 0

    for i in range(len(iterator_image)):
        if iterator_image[i] != 0:
            number_of_pixels += 1

    return number_of_pixels


@numba.jit(parallel=True, nopython=True)
def _downsample_2d(image, kernel_size,
                   background_threshold, background_value):
    nx = int(numpy.ceil(image.shape[0] / kernel_size))
    ny = int(numpy.ceil(image.shape[1] / kernel_size))
    output_image = numpy.empty((nx, ny))

    output_image[:, :] = background_value

    for i in numba.prange(0, nx):
        for j in numba.prange(0, ny):
            roi = image[kernel_size * i:kernel_size * i + kernel_size,
                        kernel_size * j:kernel_size * j + kernel_size]
            roi = roi.flatten()
            number_of_valid_vectors = _count_nonzero(roi != background_value)

            if number_of_valid_vectors >= background_threshold * roi.size:
                valid_vectors = 0
                roi.sort()

                for idx in range(roi.size):
                    if roi[idx] != background_value:
                        valid_vectors += 1

                    if valid_vectors == number_of_valid_vectors // 2:
                        if number_of_valid_vectors % 2 == 0:
                            output_image[i, j] = roi[idx]
                        else:
                            output_image[i, j] = (roi[idx+1] + roi[idx]) / 2

    return output_image


def _downsample(image, kernel_size, background_threshold=0,
                background_value=0):
    nx = int(numpy.ceil(image.shape[0] / kernel_size))
    ny = int(numpy.ceil(image.shape[1] / kernel_size))
    if len(image.shape) < 3:
        z = 1
    else:
        z = image.shape[2]
    result_image = numpy.empty((nx, ny, z))

    for sub_image in range(z):
        result_image[:, :, sub_image] = \
            _downsample_2d(image[:, :, sub_image], kernel_size,
                           background_threshold, background_value)

    result_image = numpy.squeeze(result_image)
    return result_image


def _visualize_one_direction(direction, rgb_stack):
    output_image = rgb_stack
    output_image[direction == -1] = 0

    return output_image.astype('float32')


def _visualize_multiple_direction(direction, rgb_stack):
    output_image = numpy.zeros((direction.shape[0] * 2,
                                direction.shape[1] * 2,
                                3))
    # count valid directions
    valid_directions = numpy.count_nonzero(direction > -1, axis=-1)

    r = rgb_stack[..., 0]
    g = rgb_stack[..., 1]
    b = rgb_stack[..., 2]

    # Now we need to place them in the right pixel on our output image
    for x in range(direction.shape[0]):
        for y in range(direction.shape[1]):
            if valid_directions[x, y] == 0:
                output_image[x * 2:x * 2 + 2, y * 2:y * 2 + 2] = 0
            elif valid_directions[x, y] == 1:
                output_image[x * 2:x * 2 + 2, y * 2:y * 2 + 2, 0] = r[x, y, 0]
                output_image[x * 2:x * 2 + 2, y * 2:y * 2 + 2, 1] = g[x, y, 0]
                output_image[x * 2:x * 2 + 2, y * 2:y * 2 + 2, 2] = b[x, y, 0]
            else:
                output_image[x * 2, y * 2, 0] = r[x, y, 0]
                output_image[x * 2, y * 2, 1] = g[x, y, 0]
                output_image[x * 2, y * 2, 2] = b[x, y, 0]

                output_image[x * 2 + 1, y * 2, 0] = r[x, y, 1]
                output_image[x * 2 + 1, y * 2, 1] = g[x, y, 1]
                output_image[x * 2 + 1, y * 2, 2] = b[x, y, 1]

                if valid_directions[x, y] == 2:
                    output_image[x * 2, y * 2 + 1, 0] = r[x, y, 1]
                    output_image[x * 2, y * 2 + 1, 1] = g[x, y, 1]
                    output_image[x * 2, y * 2 + 1, 2] = b[x, y, 1]

                    output_image[x * 2 + 1, y * 2 + 1, 0] = r[x, y, 0]
                    output_image[x * 2 + 1, y * 2 + 1, 1] = g[x, y, 0]
                    output_image[x * 2 + 1, y * 2 + 1, 2] = b[x, y, 0]
                else:
                    output_image[x * 2, y * 2 + 1, 0] = r[x, y, 2]
                    output_image[x * 2, y * 2 + 1, 1] = g[x, y, 2]
                    output_image[x * 2, y * 2 + 1, 2] = b[x, y, 2]

                    if valid_directions[x, y] == 3:
                        output_image[x * 2 + 1, y * 2 + 1, 0] = 0
                        output_image[x * 2 + 1, y * 2 + 1, 1] = 0
                        output_image[x * 2 + 1, y * 2 + 1, 2] = 0
                    if valid_directions[x, y] == 4:
                        output_image[x * 2 + 1, y * 2 + 1, 0] = r[x, y, 3]
                        output_image[x * 2 + 1, y * 2 + 1, 1] = g[x, y, 3]
                        output_image[x * 2 + 1, y * 2 + 1, 2] = b[x, y, 3]

    return output_image.astype('float32')


def _plot_axes_unit_vectors(ax, mesh_x, mesh_y, mesh_u, mesh_v,
<<<<<<< HEAD
                            scale, alpha, vector_width, weighting):
=======
                            scale, alpha, vector_width, colormap):
>>>>>>> e2fe99a1
    # Normalize the arrows:
    mesh_u_normed = mesh_u / numpy.sqrt(numpy.maximum(1e-15,
                                                      mesh_u ** 2 +
                                                      mesh_v ** 2))
    mesh_v_normed = mesh_v / numpy.sqrt(numpy.maximum(1e-15,
                                                      mesh_u ** 2 +
                                                      mesh_v ** 2))

    # Convert to RGB colors
    normed_angle = numpy.abs(numpy.arctan2(mesh_v_normed, -mesh_u_normed))
    color_rgb = colormap(normed_angle, numpy.zeros_like(normed_angle))

    # Apply weighting
    if weighting is not None:
        mesh_u_normed = numpy.sqrt(weighting) * mesh_u_normed
        mesh_v_normed = numpy.sqrt(weighting) * mesh_v_normed
    # Apply scaling
    mesh_u_normed *= scale
    mesh_v_normed *= scale

    mesh_u_normed[numpy.isclose(mesh_u, 0) &
                  numpy.isclose(mesh_v, 0)] = numpy.nan
    mesh_v_normed[numpy.isclose(mesh_u, 0) &
                  numpy.isclose(mesh_v, 0)] = numpy.nan

    # 1/scale to increase vector length for scale > 1
    ax.quiver(mesh_x, mesh_y, mesh_u_normed, mesh_v_normed,
              color=color_rgb, units='xy',
              angles='xy', scale_units='xy',
              scale=1, headwidth=0, headlength=0,
              headaxislength=0, minlength=0, pivot='mid',
              alpha=alpha, width=vector_width,
              edgecolors=color_rgb)<|MERGE_RESOLUTION|>--- conflicted
+++ resolved
@@ -129,11 +129,7 @@
 
 
 def _plot_axes_unit_vectors(ax, mesh_x, mesh_y, mesh_u, mesh_v,
-<<<<<<< HEAD
-                            scale, alpha, vector_width, weighting):
-=======
-                            scale, alpha, vector_width, colormap):
->>>>>>> e2fe99a1
+                            scale, alpha, vector_width, weighting, colormap):
     # Normalize the arrows:
     mesh_u_normed = mesh_u / numpy.sqrt(numpy.maximum(1e-15,
                                                       mesh_u ** 2 +
