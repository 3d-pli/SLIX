--- conflicted
+++ resolved
@@ -2,12 +2,15 @@
 
 ## v2.4.1
 ### Added
-<<<<<<< HEAD
+- Added inclination sign map in SLIXParameterGenerator
 - Added `SLIX.parameters` which contains all the parameters for the operations of the toolbox.
 - Added `SLIX._logging` to replace the print statements in SLIX. This is a private variable and should not be used.
 - Added `SLIX._decorators` for additional checks of the toolbox. This should ensure that the toolbox is not used in a wrong way.
 
 ### Changed
+- Added check for write operations before actually trying to generate any content reducing the computing time if the program would fail anyways.
+- Changed the memory management between CPU and GPU in SLIXParameterGenerator which might reduce computing time.
+
 - Changed print statements in SLIX to logging statements where possible. The tqdm progress bar is still used.
 - `SLIX.GPU` now uses more than 1 thread for the GPU. The current value is 16x16 threads per block.
 - Replaced `uint8` with `int8` in `_centroid_correction_bases`. This shouldn't affect the toolbox itself but ensures that the correct data type is used.
@@ -18,17 +21,8 @@
 - Fixed out-of-bounds issues in `SLIX.GPU` when using more than 1x1 threads per block.
 - Fixed issue in centroid calculation on the GPU where the normalized image wasn't stored in the GPU memory resulting in additional transfers through the CPU and GPU.
 - Fixed an issue with `SLIX.attributemanager` where the method `set_reference_modality_to` was not working because it got overwritten.
-=======
-- Added inclination sign map in SLIXParameterGenerator
-
-### Changed
-- Added check for write operations before actually trying to generate any content reducing the computing time if the program would fail anyways.
-- Changed the memory management between CPU and GPU in SLIXParameterGenerator which might reduce computing time.
-
-### Fixed
 - Fixed an issue where you could use any amount of arguments after the `--smoothing` flag in SLIXParameterGenerator resulting in weird behaviour for the users.
 - Fixed an issue where the GPU would still be used to calculate the centroids even though the GPU execution was disabled.
->>>>>>> 57cba85d
 
 ## v2.4.0
 ### Added
