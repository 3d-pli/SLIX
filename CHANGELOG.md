--- conflicted
+++ resolved
@@ -1,6 +1,5 @@
 # Changelog
 
-<<<<<<< HEAD
 ## v2.3.0
 ### Added
 - Added `SLIXCluster`, a tool which can be used to separate regions based on classification data through SLI measurements. The parameters aren't final yet and might change in the future.
@@ -16,7 +15,7 @@
 
 ### Fixed
 - Fixed a bug in the tests of the visualization images where the Matplotlib figure wasn't cleared as expected. The tests did check the right things though. It only resulted in a problem when adding another test for the new parameter.
-=======
+
 ## v2.2.1
 ### Added
 
@@ -24,7 +23,6 @@
 
 ### Fixed
 - Fixed an error regarding the mask caluclation which sometimes would not create a mask because of an error when using the average histogram
->>>>>>> a8976d25
 
 ## v2.2.0
 ### Added
