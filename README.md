--- conflicted
+++ resolved
@@ -47,33 +47,19 @@
 The **SLI image stack** is used as input for *SLIX* (.nii or .tiff are accepted). The software assumes that the measurement has been performed with equidistant angles over a full range of 360°. The number of images defines the illumination angles (e.g. when using 24 images as input, the software assumes that the images were recorded with <img src="https://render.githubusercontent.com/render/math?math=\phi"> = 0°,15°,...,345°).
 
 ### SLI Profiles
-<<<<<<< HEAD
-Each pixel in the SLI image stack contains a light intensity profile (**SLI profile** <img src="https://render.githubusercontent.com/render/math?math=I(\phi)">), which is characteristic for the brain tissue structure at this point. With *SLIX*, it is possible to automatically extract and evaluate the SLI profiles for all image pixels. 
-
-The **peak positions** are computed with [scipy.signal.find_peaks](https://docs.scipy.org/doc/scipy/reference/generated/scipy.signal.find_peaks.html), taking the 360° periodicity of the signal into account. To account for inaccuracies introduced by the discretization of the SLI profile, the determined peak positions are corrected by calculating the geometric center of the peak tips with a height corresponding to 6% of the total signal amplitude. The value of 6% turned out to be the best choice to obtain reliable fiber orientations (see [Menzel et al. (2020)](https://arxiv.org/abs/2008.01037), Appx. B), but can be changed by the user. Figure (b) shows an SLI profile with 15° discretization and the corrected peak positions as vertical lines.
-=======
 Each pixel in the SLI image stack contains a light intensity profile (**SLI profile** <img src="https://render.githubusercontent.com/render/math?math=I(\phi)">), which is characteristic for the brain tissue structure at this point (see [Menzel et al. (2020)](https://arxiv.org/abs/2008.01037) for more details). With *SLIX*, it is possible to automatically extract and evaluate the SLI profiles for all image pixels. 
 
 The **peak positions** are computed with [scipy.signal.find_peaks](https://docs.scipy.org/doc/scipy/reference/generated/scipy.signal.find_peaks.html), taking the 360° periodicity of the signal into account. To account for inaccuracies introduced by the discretization of the SLI profile, the determined peak positions are corrected by calculating the geometric center of the peak tips with a height corresponding to 6% of the total signal amplitude. The value of 6% turned out to be the best choice to obtain reliable fiber orientations (see [Menzel et al. (2020)](https://arxiv.org/abs/2008.01037), Appx. B), but can be changed by the user. Figure (c) shows an SLI profile with 15° discretization and the corrected peak positions as vertical lines.
->>>>>>> 980977a2
 
 To avoid that peaks caused by noise or details in the fiber structure impair the computed fiber direction angles, only *prominent* peaks are used for further evaluation. The **peak prominence** ([scipy.signal.peak_prominences](https://docs.scipy.org/doc/scipy/reference/generated/scipy.signal.peak_prominences.html#scipy.signal.peak_prominences)) indicates how strongly a peak stands out from the background signal and is defined by the vertical distance between the top of the peak and the higher of the two neighboring minima (see figure (c), in red). If not defined otherwise by the user, peaks with a prominence above 8% of the total signal amplitude (max-min) are considered as prominent peaks. The value of 8% turned out to be the optimal choice for the generation of reliable fiber orientations (best compromise between correctly and wrongly detected peaks for regions with known fiber orientations, see [Menzel et al. (2020)](https://arxiv.org/abs/2008.01037), Appx. A). 
 
 The **peak width** (see figure (c), in dark blue) is determined as the full width of the peak at a height corresponding to the peak height minus half of the peak prominence. 
 
-<<<<<<< HEAD
-The in-plane **fiber direction angles** <img src="https://render.githubusercontent.com/render/math?math=\varphi"> are computed from the (corrected) mid positions of prominent peak pairs with a pair-wise distance of (180 +/- 35)°, see figure (c) in green/magenta.
-
-### Parameter Maps
-By evaluating the SLI profiles of each image pixel, *SLIX* generates different parameter maps, which provide various information about the investigated brain tissue: 
-- The [average map](#average) shows the overall scattering of the tissue; [maximum](#maximum) and [minimum](#minimum) can be used to get an idea of the signal amplitude and signal-to-noise ratio.
-=======
 The in-plane **fiber direction angles** <img src="https://render.githubusercontent.com/render/math?math=\varphi"> are computed from the (corrected) mid positions of prominent peak pairs with a pair-wise distance of (180 +/- 35)°, see figure (c) in green/magenta. The range of possible distances has been limited to ensure that the out-of-plane angles of the nerve fibers are not too large (the direction angles of inclined crossing fibers cannot be reliably determined).
 
 ### Parameter Maps
 By evaluating the SLI profiles of each image pixel, *SLIX* generates different parameter maps, which provide various information about the investigated brain tissue: 
 - The [average map](#average) shows the overall scattering of the tissue; [maximum](#maximum) and [minimum](#minimum) can be used to get an idea of the signal amplitude and the signal-to-noise ratio.
->>>>>>> 980977a2
 - The [number of non-prominent peaks](#low-prominence-peaks) and the [number of prominent peaks](#high-prominence-peaks) indicate the clarity of the signal (regions with indefinite scattering signals, such as background or regions with a small number of nerve fibers, show a higher number of non-prominent peaks); the [average peak prominence](#average-peak-prominence) indicates the reliability of the peak positions.
 - The [average peak width](#average-peak-width) and the [peak distance](#peak-distance) correlate with the out-of-plane angle of the nerve fibers (in-plane fibers show two narrow peaks with a large distance of about 180°).
 - The [direction maps](#direction-angles) show the in-plane direction angles of the nerve fibers for up to three different crossing fibers.
@@ -115,11 +101,7 @@
 ### Optional Arguments
 | Argument      | Function                                                                    |
 | -------------- | --------------------------------------------------------------------------- |
-<<<<<<< HEAD
-| `--smoothing`  | Smoothing of SLI profiles before evaluation. The smoothing is performed using a Savitzky-Golay filter with 45 sampling points and a second order polynomial. (Designed for measurements with <img src="https://render.githubusercontent.com/render/math?math=\Delta\phi"> < 5° steps.) |
-=======
 | `--smoothing`  | Smoothing of SLI profiles before evaluation. The smoothing is performed using a Savitzky-Golay filter with 45 sampling points and a second order polynomial. (Designed for measurements with <img src="https://render.githubusercontent.com/render/math?math=\Delta\phi"> < 5° steps to reduce the impact of irrelevant details in the fiber structure, cf. orange vs. black curve in Figure 1c in the [paper](https://github.com/3d-pli/SLIX/blob/master/paper/paper.pdf).) |
->>>>>>> 980977a2
 | `--with_plots` | Generates plots (png-files) showing the SLI profiles and the determined peak positions (orange dots: before correction; green crosses: after correction). |
 | `--target_peak_height` | Change peak tip height used for correcting the peak positions. (Default: 6% of total signal amplitude). Only recommended for experienced users! |
 
@@ -141,15 +123,9 @@
 Directions: [143.3426513671875 61.305511474609375 -1.0]
 Prominence: 0.27323946356773376
 ```
-<<<<<<< HEAD
-The plot shows the SLI profile derived from a stack of 24 images. The x-axis displays the number of images, the y-axis the measured light intensity [a.u.]. To detect peaks at the outer boundaries, the profile was extended taking the 360° periodicity of the signal into account; the red line indicates the boundary. The orange dots are the original peak positions, the green crosses indicate the corrected peak positions.
-
-The txt-file lists the maximum and minimum intensity values in the SLI profile, the number of prominent peaks (i.e. peaks with a prominence above 8% of the total signal amplitude), the corrected peak positions, the direction angles of the nerve fibers (in degrees, derived from the mid-position between peak pairs), and the average prominence of the peaks normalized by the average of the signal.
-=======
 The plot shows the SLI profile derived from a stack of 24 images. The x-axis displays the number of images, the y-axis the measured light intensity [a.u.]. To detect peaks at the outer boundaries, the profile was extended taking the 360° periodicity of the signal into account; the red line indicates the boundary. The orange dots are the original peak positions, the green crosses indicate the corrected peak positions, taking the discretization of the profile into account.
 
 The txt-file lists the maximum and minimum intensity values in the SLI profile, the number of prominent peaks (i.e. peaks with a prominence above 8% of the total signal amplitude), the corrected peak positions (on the x-axis), the direction angles of the nerve fibers (in degrees, derived from the mid-positions between peak pairs), and the average prominence of the peaks normalized by the average of the signal.
->>>>>>> 980977a2
 
 ## Generation of Parameter Maps
 
@@ -170,19 +146,11 @@
 
 | Argument          | Function                                                                                                                                            |
 | ------------------ | --------------------------------------------------------------------------------------------------------------------------------------------------- |
-<<<<<<< HEAD
-| `-r, --roisize`    | Average every NxN pixels of the SLI images and run the evaluation on the resulting (downsampled) images. Later on, the images will be upscaled to match the input file dimensions. (Default: N=1, i.e.`-r 1`) |
-| `--with_mask`      | Consider all image pixels with low scattering as background: Pixels for which the maximum intensity value of the SLI profile is below a defined threshold (`--mask_threshold`), will be set to zero and not further evaluated.                                                                |
-| `--mask_threshold` | Set the threshold for the background mask (can only be used together with `--with_mask`). Higher values might remove the background better but will also include more regions with gray matter. (Default = 10) |
-| `--num_procs`      | Run the program with the selected number of processes. (Default = either 16 threads or the maximum number of threads available.)                                  |
-| `--with_smoothing` | Apply smoothing to the SLI profiles for each image pixel before evaluation. The smoothing is performed using a Savitzky-Golay filter with 45 sampling points and a second order polynomial. (Designed for measurements with <img src="https://render.githubusercontent.com/render/math?math=\Delta\phi"> < 5° steps to reduce the impact of irrelevant details in the fiber structure, cf. orange vs. black curve in Figure 1a in the [paper](https://github.com/3d-pli/SLIX/blob/master/paper/paper.pdf).)                                                                                     |
-=======
 | `-r, --roisize`    | Average every NxN pixels in the SLI image stack and run the evaluation on the resulting (downsampled) images. Later on, the images will be upscaled to match the input file dimensions. (Default: N=1, i.e.`-r 1`) |
 | `--with_mask`      | Consider all image pixels with low scattering as background: Pixels for which the maximum intensity value of the SLI profile is below a defined threshold (`--mask_threshold`) are set to zero and will not be further evaluated.                                                                |
 | `--mask_threshold` | Set the threshold for the background mask (can only be used together with `--with_mask`). Higher values might remove the background better but will also include more regions with gray matter. (Default = 10) |
 | `--num_procs`      | Run the program with the selected number of processes. (Default = either 16 threads or the maximum number of threads available.)                                  |
 | `--with_smoothing` | Apply smoothing to the SLI profiles for each image pixel before evaluation. The smoothing is performed using a Savitzky-Golay filter with 45 sampling points and a second order polynomial. (Designed for measurements with <img src="https://render.githubusercontent.com/render/math?math=\Delta\phi"> < 5° steps to reduce the impact of irrelevant details in the fiber structure, cf. orange vs. black curve in Figure 1c in the [paper](https://github.com/3d-pli/SLIX/blob/master/paper/paper.pdf).)                                                                                     |
->>>>>>> 980977a2
 | `--prominence_threshold` | Change the threshold for prominent peaks. Peaks with lower prominences will not be used for further evaluation. (Default: 8% of total signal amplitude.) Only recommended for experienced users!
 
 The arguments listed below determine which parameter maps will be generated from the SLI image stack.  If any such argument (except `–-optional`) is used, no parameter map besides the ones specified will be generated. If none of these arguments is used, all parameter maps except the optional ones will be generated: peakprominence, number of (prominent) peaks, peakwidth, peakdistance, direction angles in crossing regions.
@@ -190,19 +158,11 @@
 | Argument       | Function                                                                    |
 | -------------- | --------------------------------------------------------------------------- |
 | `--peakprominence`| Generate a parameter map (`_peakprominence.tiff`) containing the average prominence ([scipy.signal.peak_prominence](https://docs.scipy.org/doc/scipy/reference/generated/scipy.signal.peak_prominences.html#scipy.signal.peak_prominences)) of an SLI profile (image pixel), normalized by the average of the SLI profile. |
-<<<<<<< HEAD
-| `--peaks`         | Generate two parameter maps (`_low_prominence_peaks.tiff` and `_high_prominence_peaks.tiff`) containing the number of peaks in an SLI profile (image pixel) with a prominence below and above the defined threshold (Default: 8% of the total signal amplitude). |
-| `--peakwidth`     | Generate a parameter map (`_peakwidth.tiff`) containing the average peak width (in degrees) of all prominent peaks in an SLI profile. |
-| `--peakdistance`  | Generate a parameter map (`_peakdistance.tiff`) containing the distance between two prominent peaks (in degrees) in an SLI profile. Pixels for which the SLI profile shows more/less than two prominent peaks are set to `-1`. |
-| `--direction`     | Generate three parameter maps (`_dir_1.tiff`, `_dir_2.tiff`, `_dir_3.tiff`) indicating up to three in-plane direction angles of (crossing) fibers (in degrees). If any or all direction angles cannot be determined for an image pixel, this pixel is set to `-1` in the respective map.|
-| `--optional`      | Generate four additional parameter maps: average value of each SLI profile (`_avg.tiff`), maximum value of each SLI profile (`_max.tiff`), minimum value of each SLI profile (`_min.tiff`), and in-plane direction angles (in degrees) in regions without crossings (`_dir.tiff`). Image pixels for which the SLI profile shows more/less than two prominent peaks are set to `-1` in the direction map. |
-=======
 | `--peaks`         | Generate two parameter maps (`_low_prominence_peaks.tiff` and `_high_prominence_peaks.tiff`) containing the number of peaks in an SLI profile (image pixel) with a prominence below and above the defined prominence_threshold (Default: 8% of the total signal amplitude). |
 | `--peakwidth`     | Generate a parameter map (`_peakwidth.tiff`) containing the average peak width (in degrees) of all prominent peaks in an SLI profile. |
 | `--peakdistance`  | Generate a parameter map (`_peakdistance.tiff`) containing the distance between two prominent peaks (in degrees) in an SLI profile. Pixels for which the SLI profile shows more/less than two prominent peaks are set to `-1`. |
 | `--direction`     | Generate three parameter maps (`_dir_1.tiff`, `_dir_2.tiff`, `_dir_3.tiff`) indicating up to three in-plane direction angles of (crossing) fibers (in degrees). If any or all direction angles cannot be determined for an image pixel, this pixel is set to `-1` in the respective map.|
 | `--optional`      | Generate four additional parameter maps: average value of each SLI profile (`_avg.tiff`), maximum value of each SLI profile (`_max.tiff`), minimum value of each SLI profile (`_min.tiff`), and in-plane direction angles (in degrees) in regions without crossings (`_dir.tiff`). Image pixels for which the SLI profile shows more than two prominent peaks are set to `-1` in the direction map. |
->>>>>>> 980977a2
 
 ### Example
 The following example demonstrates the generation of the parameter maps, for two artificially crossing sections of human optic tracts (left) and the upper left corner of a coronal vervet brain section (right): 
@@ -233,13 +193,9 @@
 SLIXParameterGenerator -i ./Vervet1818_s0512_60um_SLI_090_Stack_1day.nii -o . --roisize 10 --direction
 ```
 
-<<<<<<< HEAD
-The execution of both commands should take around one minute max. The resulting parameter maps will be downsampled. To obtain full resolution parameter maps, do not use the `roisize` option. In this case, the computing time will be higher (around 25 times higher for the first example and 100 times higher for the second example). To display the resulting parameter maps, you can use e.g. [ImageJ](https://imagej.net/Download) or [Fiji](https://imagej.net/Fiji/Downloads).
-=======
 The execution of both commands should take around one minute max. The resulting parameter maps will be downsampled. To obtain full resolution parameter maps, do not use the `roisize` option. In this case, the computing time will be higher (around 25 times higher for the first example and 100 times higher for the second example). 
 
 To display the resulting parameter maps, you can use e.g. [ImageJ](https://imagej.net/Download) or [Fiji](https://imagej.net/Fiji/Downloads). More examples (SLI image stacks and resulting parameter maps) can be found on the [EBRAINS data repository](https://kg.ebrains.eu/search/instances/Dataset/de08dcb8-28d4-4f8f-b019-ef0f8924d5d4).
->>>>>>> 980977a2
 
 ### Resulting Parameter Maps
 
@@ -277,21 +233,12 @@
 <img src="https://jugit.fz-juelich.de/j.reuter/slix/-/raw/assets/peakdistance.jpg" width="327">
 
 `_peakdistance.tiff` shows the distance between two prominent peaks for each image pixel. If an SLI profile contains only one peak, the distance is zero. In regions with crossing nerve fibers, the distance is not defined and the image pixels are set to `-1`. The peak distance is a measure for the out-of-plane angle of the fibers: A peak distance of about 180° implies that the region contains in-plane fibers; the more the fibers point out of the section plane, the smaller the peak distance becomes. For fibers with an inclination angle of about 70° and above, a single broad peak is expected.
-<<<<<<< HEAD
 
 ##### Direction Angles
 The in-plane direction angles are only computed if the SLI profile has one, two, four, or six prominent peaks with a pair-wise distance of (180 +/- 35)°. Otherwise, the image pixel is set to `-1`. The direction angle is computed from the mid position of one peak pair, or (in case of only one peak) from the position of the peak itself. All direction angles are in degrees (with 0° being along the positive x axis, and 90° along the positive y-axis).
 
 <img src="https://jugit.fz-juelich.de/j.reuter/slix/-/raw/assets/dir_1.jpg" width="327">
 
-=======
-
-##### Direction Angles
-The in-plane direction angles are only computed if the SLI profile has one, two, four, or six prominent peaks with a pair-wise distance of (180 +/- 35)°. Otherwise, the image pixel is set to `-1`. The direction angle is computed from the mid position of one peak pair, or (in case of only one peak) from the position of the peak itself. All direction angles are in degrees (with 0° being along the positive x axis, and 90° along the positive y-axis).
-
-<img src="https://jugit.fz-juelich.de/j.reuter/slix/-/raw/assets/dir_1.jpg" width="327">
-
->>>>>>> 980977a2
 `_dir_1.tiff` shows the first detected fiber direction angle. 
 
 <img src="https://jugit.fz-juelich.de/j.reuter/slix/-/raw/assets/dir_2.jpg" width="327">
